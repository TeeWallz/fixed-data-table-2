{
  "name": "fixed-data-table-2",
<<<<<<< HEAD
  "version": "2.0.0-beta.6",
=======
  "version": "1.2.6",
>>>>>>> 957163e9
  "description": "A React table component designed to allow presenting thousands of rows of data.",
  "main": "main.js",
  "peerDependencies": {
    "react": ">=17.0.1",
    "react-dom": ">=17.0.1"
  },
  "dependencies": {
    "@reduxjs/toolkit": "^1.5.1",
    "lodash": "^4.17.4",
    "prop-types": "^15.7.2",
    "react-lifecycles-compat": "^3.0.4",
    "react-portal": "^4.2.1",
    "redux": "^4.0.1",
    "reselect": "^4.0.0"
  },
  "devDependencies": {
    "@babel/core": "^7.13.10",
    "@babel/plugin-proposal-class-properties": "^7.0.0",
    "@babel/plugin-proposal-object-rest-spread": "^7.0.0",
    "@babel/plugin-transform-flow-strip-types": "^7.4.4",
    "@babel/plugin-transform-object-assign": "^7.0.0",
    "@babel/preset-env": "^7.13.10",
    "@babel/preset-react": "^7.0.0",
    "@types/chai": "^4.2.10",
    "@types/mocha": "^7.0.2",
    "@webpack-cli/serve": "^1.6.1",
    "aphrodite": "2.4.0",
    "autoprefixer": "^10.4.2",
    "babel-eslint": "10.1.0",
    "babel-loader": "^8.2.2",
    "babel-plugin-rewire": "1.2.0",
    "babel-plugin-syntax-trailing-function-commas": "^6.8.0",
    "bundle-loader": "0.5.6",
    "chai": "4.2.0",
    "css-loader": "^5.2.7",
    "eslint": "7",
    "eslint-config-prettier": "6.10.0",
    "except": "^0.1.3",
    "faker": "^2.1.2",
    "file-loader": "4.2.0",
    "glob": "7.1.4",
    "html-loader": "0.5.5",
    "husky": "^4.2.3",
    "jsdom": "9.12.0",
    "less": "3.10.3",
    "less-loader": "5.0.0",
    "lint-staged": "^10.0.8",
    "marked": "4.0.10",
    "mini-css-extract-plugin": "^0.8.0",
    "mocha": "^6.1.4",
    "mocha-loader": "5.1.5",
    "mocha-webpack": "2.0.0-beta.0",
    "null-loader": "3.0.0",
    "postcss": "8.2.13",
    "postcss-custom-properties": "^12.1.4",
    "prettier": "2",
    "react": "17.0.1",
    "react-docgen": "4.1.1",
    "react-dom": "17.0.1",
    "react-test-renderer": "17.0.1",
    "react-tools": "0.13.3",
    "react-tooltip": "3.11.1",
    "rimraf": "^3.0.2",
    "sinon": "9.0.2",
    "style-loader": "1.0.0",
    "terser-webpack-plugin": "4.2.3",
    "url-loader": "2.1.0",
    "webpack": "^4.39.3",
    "webpack-cli": "^4.3.0",
    "webpack-dev-server": "^4.7.4"
  },
  "scripts": {
    "webpack": "webpack",
    "site-dev-server": "./build_helpers/startSiteDevServer.sh",
    "site-build": "./build_helpers/buildStaticSite.sh",
    "build-dist": "./build_helpers/buildDist.sh",
    "build-npm": "./build_helpers/buildNPMInternals.sh",
    "build-docs": "./build_helpers/buildAPIDocs.sh",
    "publish-site": "./build_helpers/publishStaticSite.sh",
    "publish-package": "./build_helpers/publishPackage.sh",
    "publish-beta": "./build_helpers/publishPackage.sh --beta",
    "test": "mocha-webpack --webpack-config webpack.config-test.js \"test/**/*-test.js\" --require build_helpers/test-globals.js",
    "test:watch": "mocha-webpack --webpack-config webpack.config-test.js --watch \"test/**/*-test.js\" --require build_helpers/test-globals.js",
    "test:server": "webpack-dev-server --config webpack.config-test.js --hot"
  },
  "repository": {
    "type": "git",
    "url": "https://github.com/schrodinger/fixed-data-table-2.git"
  },
  "license": "BSD-3-Clause",
  "bugs": {
    "url": "https://github.com/schrodinger/fixed-data-table-2/issues"
  },
  "homepage": "http://schrodinger.github.io/fixed-data-table-2",
  "tags": [
    "react",
    "table"
  ],
  "keywords": [
    "react",
    "react-component",
    "table",
    "data-table",
    "fixed-table"
  ],
  "husky": {
    "hooks": {
      "pre-commit": "lint-staged"
    }
  },
  "lint-staged": {
    "*.js": [
      "eslint --cache --fix",
      "prettier --write {src,site,test,examples}/**/*.js"
    ]
  }
}<|MERGE_RESOLUTION|>--- conflicted
+++ resolved
@@ -1,10 +1,6 @@
 {
   "name": "fixed-data-table-2",
-<<<<<<< HEAD
   "version": "2.0.0-beta.6",
-=======
-  "version": "1.2.6",
->>>>>>> 957163e9
   "description": "A React table component designed to allow presenting thousands of rows of data.",
   "main": "main.js",
   "peerDependencies": {
