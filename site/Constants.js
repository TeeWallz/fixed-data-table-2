"use strict";

var EXAMPLES_LOCATION_BASE = 'https://github.com/schrodinger/fixed-data-table-2/blob/master/examples/';

exports.OtherPages = {
  HOME: {location: 'index.html', title: 'Home'},
};

exports.DocsPages = {
  DOCS: {
    groupTitle: 'Guides',
    GETTING_STARTED: {location: 'getting-started.html', title: 'Getting Started'},
    V6_MIGRATION: {location: 'v6-migration.html', title: 'v0.6 API Migration'},
    ROADMAP: {location: 'roadmap.html', title: 'Roadmap'},
    CODEBASE_OVERVIEW: {location: 'codebase.html', title: 'Codebase Overview'},
  },
  API: {
    groupTitle: 'API',
    TABLE_API: {location: 'api-table.html', title: 'Table'},
    COLUMN_API: {location: 'api-column.html', title: 'Column'},
    COLUMNGROUP_API: {location: 'api-columngroup.html', title: 'Column Group'},
    CELL_API: {location: 'api-cell.html', title: 'Cell'},
  },
  API_V5: {
    groupTitle: 'API - v0.5',
    TABLE_API: {location: 'api-table-v0.5.html', title: 'Table'},
    COLUMN_API: {location: 'api-column-v0.5.html', title: 'Column'},
    COLUMNGROUP_API: {location: 'api-columngroup-v0.5.html', title: 'Column Group'},
  }
};

exports.ExamplePages = {
  OBJECT_DATA_EXAMPLE: {
    location: 'example-object-data.html',
    fileName: 'ObjectDataExample.js',
    title: 'With JSON Data',
    description: 'A basic table example with two fixed columns, fed in some JSON data.',
  },
  FLEXGROW_EXAMPLE: {
    location: 'example-flexgrow.html',
    fileName: 'FlexGrowExample.js',
    title: 'Fluid column widths',
    description: 'An example of a table with flexible column widths. Here, the middle two columns stretch to fill all remaining space if the table is wider than the sum of all the columns\'s default widths. Note that one column grows twice as greedily as the other, as specified by the flexGrow param.',
  },
  RESIZE_EXAMPLE: {
    location: 'example-resize.html',
    fileName: 'ResizeExample.js',
    title: 'Resizable columns',
    description: 'Table with drag and drop column resizing and a dummy "store" for persistence. The Last Name column demonstrates the ability to constrain to both a min- and max-width.',
  },
  REORDER_EXAMPLE: {
    location: 'example-reorder.html',
    fileName: 'ReorderExample.js',
    title: 'Reorderable columns',
    description: 'Table with drag and drop column reordering and a dummy "store" for persistence.',
  },
  SCROLL_TO_ROW_EXAMPLE: {
    location: 'example-scroll-to-row.html',
    fileName: 'ScrollToRowExample.js',
    title: 'Jump to row',
    description: 'A table example that will list search matches and jump to specified row',
  },
  SCROLL_TO_COLUMN_EXAMPLE: {
    location: 'example-scroll-to-column.html',
    fileName: 'ScrollToColumnExample.js',
    title: 'Jump to column',
    description: 'A table example that will jump to a specified column',
  },
  TOUCH_SCROLL_EXAMPLE: {
    location: 'example-touch-scroll.html',
    fileName: 'TouchScrollExample.js',
    title: 'Touch scroll',
    description: 'A table example that will let users scrolls with touch screens. This feature is currently in beta.',
  },
  EXPANDED_EXAMPLE: {
    location: 'example-expanded-rows.html',
    fileName: 'ExpandedExample.js',
    title: 'Expanded rows',
    description: 'A table example that will let the user expand individual rows',
  },
  HIDE_COLUMN_EXAMPLE: {
    location: 'example-collapse.html',
    fileName: 'HideColumnExample.js',
    title: 'Hide Columns',
    description: 'A table example that is able to hide/show columns',
  },
  COLUMN_GROUPS_EXAMPLE: {
    location: 'example-column-groups.html',
    fileName: 'ColumnGroupsExample.js',
    title: 'Column Groups',
    description: 'Table with column groupings.',
  },
  PAGINATION_EXAMPLE: {
    location: 'example-pagination.html',
    fileName: 'PaginationExample.js',
    title: 'Pagination',
    description: 'A table example that pages in data as the user scrolls. We fake this by having a promise that resolves after a few milliseconds',
  },
  FILTER_EXAMPLE: {
    location: 'example-filter.html',
    fileName: 'FilterExample.js',
    title: 'Client-side Filter',
    description: 'A table example that is filterable by column. In this example, by first name.',
  },
  SORT_EXAMPLE: {
    location: 'example-sort.html',
    fileName: 'SortExample.js',
    title: 'Client-side Sort',
    description: 'A table example that is sortable by column.'
  },
  RESPONSIVE_EXAMPLE: {
    location: 'example-responsive.html',
    fileName: 'ResponsiveExample.js',
    title: 'Responsive Resize',
    description: 'A table example that resizes based on its parent\'s size.'
  },
  STYLING_EXAMPLE: {
    location: 'example-styling.html',
    fileName: 'StylingExample.js',
    title: 'Custom Styling',
    description: 'A table example with custom styling.'
  },
  TOOLTIP_EXAMPLE: {
    location: 'example-tooltip.html',
    fileName: 'TooltipExample.js',
    title: 'Tooltips',
    description: 'A table example that displays additional information in a tooltip.'
  },
<<<<<<< HEAD
  FOOTER_EXAMPLE: {
    location: 'example-footer.html',
    fileName: 'FooterExample.js',
    title: 'Footer',
    description: 'A table example that displays a footer.'
  },
  MAX_HEIGHT_EXAMPLE: {
    location: 'example-max-height.html',
    fileName: 'MaxHeightExample.js',
    title: 'Max Height',
    description: 'A table example that displays a table growing to it\'s max height.'
  },
  OWNER_HEIGHT_EXAMPLE: {
    location: 'example-owner-height.html',
    fileName: 'OwnerHeightExample.js',
    title: 'Owner Height',
    description: 'A table example that displays a table footer sticking to the screen.'
=======
  LONG_CLICK_EXAMPLE: {
    location: 'example-long-click.html',
    fileName: 'LongClickExample.js',
    title: 'Row Long Click',
    description: 'A table example that highlights a row after a long click',
>>>>>>> 410c64b1
  },
  CONTEXT_EXAMPLE: {
    location: 'example-context.html',
    fileName: 'ContextExample.js',
    title: 'Data Context (Advanced)',
    description: 'A table example using a data context to pass data to the cells.' +
    ' The table is paginated and filterable by first and last name.',
  },
};

Object.keys(exports.ExamplePages).forEach(
  (key) => exports.ExamplePages[key].file =
   `${EXAMPLES_LOCATION_BASE}${exports.ExamplePages[key].fileName}`)

exports.DOCS_DEFAULT = exports.DocsPages.DOCS.GETTING_STARTED;
exports.EXAMPLES_DEFAULT = exports.ExamplePages.OBJECT_DATA_EXAMPLE;
exports.ALL_PAGES = [
  exports.OtherPages,
  exports.DocsPages,
  exports.ExamplePages,
];<|MERGE_RESOLUTION|>--- conflicted
+++ resolved
@@ -126,7 +126,6 @@
     title: 'Tooltips',
     description: 'A table example that displays additional information in a tooltip.'
   },
-<<<<<<< HEAD
   FOOTER_EXAMPLE: {
     location: 'example-footer.html',
     fileName: 'FooterExample.js',
@@ -144,13 +143,12 @@
     fileName: 'OwnerHeightExample.js',
     title: 'Owner Height',
     description: 'A table example that displays a table footer sticking to the screen.'
-=======
+  },
   LONG_CLICK_EXAMPLE: {
     location: 'example-long-click.html',
     fileName: 'LongClickExample.js',
     title: 'Row Long Click',
     description: 'A table example that highlights a row after a long click',
->>>>>>> 410c64b1
   },
   CONTEXT_EXAMPLE: {
     location: 'example-context.html',
