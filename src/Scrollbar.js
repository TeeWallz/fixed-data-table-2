/**
 * Copyright Schrodinger, LLC
 * All rights reserved.
 *
 * This source code is licensed under the BSD-style license found in the
 * LICENSE file in the root directory of this source tree. An additional grant
 * of patent rights can be found in the PATENTS file in the same directory.
 *
 * @providesModule Scrollbar
 * @typechecks
 */

import DOMMouseMoveTracker from 'DOMMouseMoveTracker';
import Keys from 'Keys';
import React from 'React';
import PropTypes from 'prop-types';
import ReactDOM from 'ReactDOM';
import ReactWheelHandler from 'ReactWheelHandler';

import cssVar from 'cssVar';
import cx from 'cx';
import emptyFunction from 'emptyFunction';
import FixedDataTableTranslateDOMPosition from 'FixedDataTableTranslateDOMPosition';

var UNSCROLLABLE_STATE = {
  position: 0,
  scrollable: false,
};

var FACE_MARGIN = parseInt(cssVar('scrollbar-face-margin'), 10);
var FACE_MARGIN_2 = FACE_MARGIN * 2;
var FACE_SIZE_MIN = 30;
var KEYBOARD_SCROLL_AMOUNT = 40;

var _lastScrolledScrollbar = null;

<<<<<<< HEAD
class Scrollbar extends React.PureComponent {
  static propTypes = {
=======
var getTouchX = function(e) {
  return Math.round(e.targetTouches[0].pageX - e.target.getBoundingClientRect().x);
};

var getTouchY = function(e) {
  return Math.round(e.targetTouches[0].pageY - e.target.getBoundingClientRect().y);
};

var Scrollbar = createReactClass({
  displayName: 'Scrollbar',
  mixins: [ReactComponentWithPureRenderMixin],

  propTypes: {
>>>>>>> f4c8e468
    contentSize: PropTypes.number.isRequired,
    defaultPosition: PropTypes.number,
    isOpaque: PropTypes.bool,
    orientation: PropTypes.oneOf(['vertical', 'horizontal']),
    onScroll: PropTypes.func,
    position: PropTypes.number,
    size: PropTypes.number.isRequired,
    trackColor: PropTypes.oneOf(['gray']),
    zIndex: PropTypes.number,
    verticalTop: PropTypes.number
  }

  constructor(props) /*object*/ {
    super(props)
    this.state = this._calculateState(
      props.position || props.defaultPosition || 0,
      props.size,
      props.contentSize,
      props.orientation
    );
  }

  componentWillReceiveProps(/*object*/ nextProps) {
    var controlledPosition = nextProps.position;
    if (controlledPosition === undefined) {
      this._setNextState(
        this._calculateState(
          this.state.position,
          nextProps.size,
          nextProps.contentSize,
          nextProps.orientation
        )
      );
    } else {
      this._setNextState(
        this._calculateState(
          controlledPosition,
          nextProps.size,
          nextProps.contentSize,
          nextProps.orientation
        ),
        nextProps
      );
    }
  }

  static defaultProps = /*object*/ {
    defaultPosition: 0,
    isOpaque: false,
    onScroll: emptyFunction,
    orientation: 'vertical',
    zIndex: 99,
  }

  _onRefFace = (ref) => this._faceRef = ref;

  rootRef(ref) {
    this.root = ref;
  },

  render() /*?object*/ {
    if (!this.state.scrollable) {
      return null;
    }

    var size = this.props.size;
    var mainStyle;
    var faceStyle;
    var isHorizontal = this.state.isHorizontal;
    var isVertical = !isHorizontal;
    var isActive = this.state.focused || this.state.isDragging;
    var faceSize = this.state.faceSize;
    var isOpaque = this.props.isOpaque;
    var verticalTop = this.props.verticalTop || 0;

    var mainClassName = cx({
      'ScrollbarLayout/main': true,
      'ScrollbarLayout/mainVertical': isVertical,
      'ScrollbarLayout/mainHorizontal': isHorizontal,
      'public/Scrollbar/main': true,
      'public/Scrollbar/mainOpaque': isOpaque,
      'public/Scrollbar/mainActive': isActive,
    });

    var faceClassName = cx({
      'ScrollbarLayout/face': true,
      'ScrollbarLayout/faceHorizontal': isHorizontal,
      'ScrollbarLayout/faceVertical': isVertical,
      'public/Scrollbar/faceActive': isActive,
      'public/Scrollbar/face': true,
    });

    var position = this.state.position * this.state.scale + FACE_MARGIN;

    if (isHorizontal) {
      mainStyle = {
        width: size,
      };
      faceStyle = {
        width: faceSize - FACE_MARGIN_2
      };
      FixedDataTableTranslateDOMPosition(faceStyle, position, 0, this._initialRender);
    } else {
      mainStyle = {
        top: verticalTop,
        height: size,
      };
      faceStyle = {
        height: faceSize - FACE_MARGIN_2,
      };
      FixedDataTableTranslateDOMPosition(faceStyle, 0, position, this._initialRender);
    }

    mainStyle.touchAction = 'none';
    mainStyle.zIndex = this.props.zIndex;

    if (this.props.trackColor === 'gray') {
      mainStyle.backgroundColor = cssVar('fbui-desktop-background-light');
    }

    return (
      <div
        onFocus={this._onFocus}
        onBlur={this._onBlur}
        onKeyDown={this._onKeyDown}
        onMouseDown={this._onMouseDown}
        onTouchCancel={this._onTouchCancel}
        onTouchEnd={this._onTouchEnd}
        onTouchMove={this._onTouchMove}
        onTouchStart={this._onTouchStart}
        onWheel={this._wheelHandler.onWheel}
        className={mainClassName}
        ref={this.rootRef}
        style={mainStyle}>
        <div
          ref={this._onRefFace}
          className={faceClassName}
          style={faceStyle}
        />
      </div>
    );
  }

  componentWillMount() {
    var isHorizontal = this.props.orientation === 'horizontal';
    var onWheel = isHorizontal ? this._onWheelX : this._onWheelY;

    this._wheelHandler = new ReactWheelHandler(
      onWheel,
      this._shouldHandleX, // Should hanlde horizontal scroll
      this._shouldHandleY // Should handle vertical scroll
    );
    this._initialRender = true;
  }

  componentDidMount() {
    this._mouseMoveTracker = new DOMMouseMoveTracker(
      this._onMouseMove,
      this._onMouseMoveEnd,
      document.documentElement,
      this.props.touchEnabled
    );

    if (this.props.position !== undefined &&
      this.state.position !== this.props.position) {
      this._didScroll();
    }
    this._initialRender = false;
  }

  componentWillUnmount() {
    this._nextState = null;
    this._mouseMoveTracker.releaseMouseMoves();
    if (_lastScrolledScrollbar === this) {
      _lastScrolledScrollbar = null;
    }
    delete this._mouseMoveTracker;
  }

  scrollBy = (/*number*/ delta) => {
    this._onWheel(delta);
  }

  _shouldHandleX = (/*number*/ delta) /*boolean*/ =>
    this.props.orientation === 'horizontal' ?
      this._shouldHandleChange(delta) :
      false

  _shouldHandleY = (/*number*/ delta) /*boolean*/ =>
    this.props.orientation !== 'horizontal' ?
      this._shouldHandleChange(delta) :
      false;

  _shouldHandleChange = (/*number*/ delta) /*boolean*/ => {
    var nextState = this._calculateState(
      this.state.position + delta,
      this.props.size,
      this.props.contentSize,
      this.props.orientation
    );
    return nextState.position !== this.state.position;
  }

  _calculateState = (
    /*number*/ position,
    /*number*/ size,
    /*number*/ contentSize,
    /*string*/ orientation
  ) /*object*/ => {

    const clampedSize = Math.max(1, size);
    if (contentSize <= clampedSize) {
      return UNSCROLLABLE_STATE;
    }

    var stateKey = `${position}_${clampedSize}_${contentSize}_${orientation}`;
    if (this._stateKey === stateKey) {
      return this._stateForKey;
    }

    // There are two types of positions here.
    // 1) Phisical position: changed by mouse / keyboard
    // 2) Logical position: changed by props.
    // The logical position will be kept as as internal state and the `render()`
    // function will translate it into physical position to render.

    var isHorizontal = orientation === 'horizontal';
    var scale = clampedSize / contentSize;
    var faceSize = clampedSize * scale;

    if (faceSize < FACE_SIZE_MIN) {
      scale = (clampedSize - FACE_SIZE_MIN) / (contentSize - clampedSize);
      faceSize = FACE_SIZE_MIN;
    }

    var scrollable = true;
    var maxPosition = contentSize - clampedSize;

    if (position < 0) {
      position = 0;
    } else if (position > maxPosition) {
      position = maxPosition;
    }

    var isDragging = this._mouseMoveTracker ?
      this._mouseMoveTracker.isDragging() :
      false;

    // This function should only return flat values that can be compared quiclky
    // by `ReactComponentWithPureRenderMixin`.
    var state = {
      faceSize,
      isDragging,
      isHorizontal,
      position,
      scale,
      scrollable,
    };

    // cache the state for later use.
    this._stateKey = stateKey;
    this._stateForKey = state;
    return state;
  }

  _onWheelY = (/*number*/ deltaX, /*number*/ deltaY) => {
    this._onWheel(deltaY);
  }

  _onWheelX = (/*number*/ deltaX, /*number*/ deltaY) => {
    this._onWheel(deltaX);
  }

  _onWheel = (/*number*/ delta) => {
    var props = this.props;

    // The mouse may move faster then the animation frame does.
    // Use `requestAnimationFrame` to avoid over-updating.
    this._setNextState(
      this._calculateState(
        this.state.position + delta,
        props.size,
        props.contentSize,
        props.orientation
      )
    );
  }

  _onMouseDown = (/*object*/ event) => {
    var nextState;

    if (event.target !== this._faceRef) {
      // Both `offsetX` and `layerX` are non-standard DOM property but they are
      // magically available for browsers somehow.
      var nativeEvent = event.nativeEvent;
      var position = this.state.isHorizontal ?
        nativeEvent.offsetX || nativeEvent.layerX || getTouchX(nativeEvent) :
        nativeEvent.offsetY || nativeEvent.layerY || getTouchY(nativeEvent);

      // MouseDown on the scroll-track directly, move the center of the
      // scroll-face to the mouse position.
      var props = this.props;
      position /= this.state.scale;
      nextState = this._calculateState(
        position - (this.state.faceSize * 0.5 / this.state.scale),
        props.size,
        props.contentSize,
        props.orientation
      );
    } else {
      nextState = {};
    }

    nextState.focused = true;
    this._setNextState(nextState);

    this._mouseMoveTracker.captureMouseMoves(event);
    // Focus the node so it may receive keyboard event.
<<<<<<< HEAD
    ReactDOM.findDOMNode(this).focus();
  }
=======
    this.root.focus();
  },

  _onTouchCancel(/*object*/ event) {
    event.stopPropagation();
  },

  _onTouchEnd(/*object*/ event) {
    event.stopPropagation();
  },

  _onTouchMove(/*object*/ event) {
    event.stopPropagation();
  },

  _onTouchStart(/*object*/ event) {
    event.stopPropagation();
    this._onMouseDown(event);
  },
>>>>>>> f4c8e468

  _onMouseMove = (/*number*/ deltaX, /*number*/ deltaY) => {
    var props = this.props;
    var delta = this.state.isHorizontal ? deltaX : deltaY;
    delta /= this.state.scale;

    this._setNextState(
      this._calculateState(
        this.state.position + delta,
        props.size,
        props.contentSize,
        props.orientation
      )
    );
  }

  _onMouseMoveEnd = () => {
    this._nextState = null;
    this._mouseMoveTracker.releaseMouseMoves();
    this.setState({ isDragging: false });
  }

  _onKeyDown = (/*object*/ event) =>{
    var keyCode = event.keyCode;

    if (keyCode === Keys.TAB) {
      // Let focus move off the scrollbar.
      return;
    }

    var distance = KEYBOARD_SCROLL_AMOUNT;
    var direction = 0;

    if (this.state.isHorizontal) {
      switch (keyCode) {
        case Keys.HOME:
          direction = -1;
          distance = this.props.contentSize;
          break;

        case Keys.LEFT:
          direction = -1;
          break;

        case Keys.RIGHT:
          direction = 1;
          break;

        default:
          return;
      }
    }

    if (!this.state.isHorizontal) {
      switch (keyCode) {
        case Keys.SPACE:
          if (event.shiftKey) {
            direction = -1;
          } else {
            direction = 1;
          }
          break;

        case Keys.HOME:
          direction = -1;
          distance = this.props.contentSize;
          break;

        case Keys.UP:
          direction = -1;
          break;

        case Keys.DOWN:
          direction = 1;
          break;

        case Keys.PAGE_UP:
          direction = -1;
          distance = this.props.size;
          break;

        case Keys.PAGE_DOWN:
          direction = 1;
          distance = this.props.size;
          break;

        default:
          return;
      }
    }

    event.preventDefault();

    var props = this.props;
    this._setNextState(
      this._calculateState(
        this.state.position + (distance * direction),
        props.size,
        props.contentSize,
        props.orientation
      )
    );
  }

  _onFocus = () => {
    this.setState({
      focused: true,
    });
  }

  _onBlur = () => {
    this.setState({
      focused: false,
    });
  }

  _blur = () => {
    var el = ReactDOM.findDOMNode(this);
    if (!el) {
      return;
    }

    try {
      this._onBlur();
      el.blur();
    } catch (oops) {
      // pass
    }
  }

  _setNextState = (/*object*/ nextState, /*?object*/ props) => {
    props = props || this.props;
    var controlledPosition = props.position;
    var willScroll = this.state.position !== nextState.position;
    if (controlledPosition === undefined) {
      var callback = willScroll ? this._didScroll : undefined;
      this.setState(nextState, callback);
    } else if (controlledPosition === nextState.position) {
      this.setState(nextState);
    } else {
      // Scrolling is controlled. Don't update the state and let the owner
      // to update the scrollbar instead.
      if (nextState.position !== undefined &&
        nextState.position !== this.state.position) {
        this.props.onScroll(nextState.position);
      }
      return;
    }

    if (willScroll && _lastScrolledScrollbar !== this) {
      _lastScrolledScrollbar && _lastScrolledScrollbar._blur();
      _lastScrolledScrollbar = this;
    }
  }

  _didScroll = () => {
    this.props.onScroll(this.state.position);
  }
};

Scrollbar.KEYBOARD_SCROLL_AMOUNT = KEYBOARD_SCROLL_AMOUNT;
Scrollbar.SIZE = parseInt(cssVar('scrollbar-size'), 10);
Scrollbar.OFFSET = 1;

module.exports = Scrollbar;<|MERGE_RESOLUTION|>--- conflicted
+++ resolved
@@ -34,24 +34,8 @@
 
 var _lastScrolledScrollbar = null;
 
-<<<<<<< HEAD
 class Scrollbar extends React.PureComponent {
   static propTypes = {
-=======
-var getTouchX = function(e) {
-  return Math.round(e.targetTouches[0].pageX - e.target.getBoundingClientRect().x);
-};
-
-var getTouchY = function(e) {
-  return Math.round(e.targetTouches[0].pageY - e.target.getBoundingClientRect().y);
-};
-
-var Scrollbar = createReactClass({
-  displayName: 'Scrollbar',
-  mixins: [ReactComponentWithPureRenderMixin],
-
-  propTypes: {
->>>>>>> f4c8e468
     contentSize: PropTypes.number.isRequired,
     defaultPosition: PropTypes.number,
     isOpaque: PropTypes.bool,
@@ -60,6 +44,7 @@
     position: PropTypes.number,
     size: PropTypes.number.isRequired,
     trackColor: PropTypes.oneOf(['gray']),
+    touchEnabled: PropTypes.bool,
     zIndex: PropTypes.number,
     verticalTop: PropTypes.number
   }
@@ -108,9 +93,7 @@
 
   _onRefFace = (ref) => this._faceRef = ref;
 
-  rootRef(ref) {
-    this.root = ref;
-  },
+  _onRefRoot = (ref) => this._rootRef = ref;
 
   render() /*?object*/ {
     if (!this.state.scrollable) {
@@ -184,8 +167,8 @@
         onTouchStart={this._onTouchStart}
         onWheel={this._wheelHandler.onWheel}
         className={mainClassName}
-        ref={this.rootRef}
-        style={mainStyle}>
+        style={mainStyle}
+        ref={this._onRefRoot}>
         <div
           ref={this._onRefFace}
           className={faceClassName}
@@ -348,8 +331,8 @@
       // magically available for browsers somehow.
       var nativeEvent = event.nativeEvent;
       var position = this.state.isHorizontal ?
-        nativeEvent.offsetX || nativeEvent.layerX || getTouchX(nativeEvent) :
-        nativeEvent.offsetY || nativeEvent.layerY || getTouchY(nativeEvent);
+        nativeEvent.offsetX || nativeEvent.layerX || this.getTouchX(nativeEvent) :
+        nativeEvent.offsetY || nativeEvent.layerY || this.getTouchY(nativeEvent);
 
       // MouseDown on the scroll-track directly, move the center of the
       // scroll-face to the mouse position.
@@ -370,30 +353,25 @@
 
     this._mouseMoveTracker.captureMouseMoves(event);
     // Focus the node so it may receive keyboard event.
-<<<<<<< HEAD
-    ReactDOM.findDOMNode(this).focus();
-  }
-=======
-    this.root.focus();
-  },
-
-  _onTouchCancel(/*object*/ event) {
+    this._rootRef.focus();
+  }
+
+  _onTouchCancel = (/*object*/ event) => {
     event.stopPropagation();
-  },
-
-  _onTouchEnd(/*object*/ event) {
+  }
+
+  _onTouchEnd = (/*object*/ event) => {
     event.stopPropagation();
-  },
-
-  _onTouchMove(/*object*/ event) {
+  }
+
+  _onTouchMove = (/*object*/ event) => {
     event.stopPropagation();
-  },
-
-  _onTouchStart(/*object*/ event) {
+  }
+
+  _onTouchStart = (/*object*/ event) => {
     event.stopPropagation();
     this._onMouseDown(event);
-  },
->>>>>>> f4c8e468
+  }
 
   _onMouseMove = (/*number*/ deltaX, /*number*/ deltaY) => {
     var props = this.props;
@@ -522,6 +500,14 @@
     } catch (oops) {
       // pass
     }
+  }
+
+  getTouchX = (/*object*/ e) => {
+    return Math.round(e.targetTouches[0].pageX - e.target.getBoundingClientRect().x);
+  }
+
+  getTouchY = (/*object*/ e) => {
+    return Math.round(e.targetTouches[0].pageY - e.target.getBoundingClientRect().y);
   }
 
   _setNextState = (/*object*/ nextState, /*?object*/ props) => {
