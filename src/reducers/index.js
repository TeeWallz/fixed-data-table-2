--- conflicted
+++ resolved
@@ -173,40 +173,16 @@
       });
       const scrollAnchor = scrollTo(newState, scrollY);
       return computeRenderedRows(newState, scrollAnchor);
-<<<<<<< HEAD
     },
     scrollToX(state, action) {
       const scrollX = action.payload;
-=======
-    }
-    case ActionTypes.COLUMN_RESIZE: {
-      const { resizeData } = action;
-      return columnStateHelper.resizeColumn(state, resizeData);
-    }
-    case ActionTypes.COLUMN_REORDER_START: {
-      const { reorderData } = action;
-      return columnStateHelper.reorderColumn(state, reorderData);
-    }
-    case ActionTypes.COLUMN_REORDER_END: {
-      return Object.assign({}, state, {
-        isColumnReordering: false,
-        columnReorderingData: {},
-      });
-    }
-    case ActionTypes.COLUMN_REORDER_MOVE: {
-      const { deltaX } = action;
-      return columnStateHelper.reorderColumnMove(state, deltaX);
-    }
-    case ActionTypes.SCROLL_TO_X: {
-      const { scrollX } = action;
->>>>>>> 1010d268
       return Object.assign({}, state, {
         scrolling: true,
         scrollX,
       });
-    }
-  }
-})
+    },
+  },
+});
 
 /**
  * Initialize row heights (storedHeights) & offsets based on the default rowHeight
@@ -297,6 +273,12 @@
   return newState;
 }
 
-const { reducer, actions } = slice
-export const { initialize, propChange, scrollEnd, scrollToX, scrollToY } = actions
+const { reducer, actions } = slice;
+export const {
+  initialize,
+  propChange,
+  scrollEnd,
+  scrollToX,
+  scrollToY,
+} = actions;
 export default reducer;