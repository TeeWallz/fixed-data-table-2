/**
 * Copyright Schrodinger, LLC
 * All rights reserved.
 *
 * This source code is licensed under the BSD-style license found in the
 * LICENSE file in the root directory of this source tree. An additional grant
 * of patent rights can be found in the PATENTS file in the same directory.
 *
 * @providesModule FixedDataTable
 * @typechecks
 * @noflow
 */

/*eslint no-bitwise:1*/

import React from 'React';
import ReactComponentWithPureRenderMixin from 'ReactComponentWithPureRenderMixin';
import ReactWheelHandler from 'ReactWheelHandler';
import ReactTouchHandler from 'ReactTouchHandler';
import Scrollbar from 'Scrollbar';
import FixedDataTableBufferedRows from 'FixedDataTableBufferedRows';
import FixedDataTableColumnResizeHandle from 'FixedDataTableColumnResizeHandle';
import FixedDataTableRow from 'FixedDataTableRow';
import FixedDataTableTranslateDOMPosition from 'FixedDataTableTranslateDOMPosition';

import cx from 'cx';
import debounceCore from 'debounceCore';
import forEach from 'lodash/forEach';
import invariant from 'invariant';
import joinClasses from 'joinClasses';

var {PropTypes} = React;

var BORDER_HEIGHT = 1;

/**
 * Data grid component with fixed or scrollable header and columns.
 *
 * The layout of the data table is as follows:
 *
 * ```
 * +---------------------------------------------------+
 * | Fixed Column Group    | Scrollable Column Group   |
 * | Header                | Header                    |
 * |                       |                           |
 * +---------------------------------------------------+
 * |                       |                           |
 * | Fixed Header Columns  | Scrollable Header Columns |
 * |                       |                           |
 * +-----------------------+---------------------------+
 * |                       |                           |
 * | Fixed Body Columns    | Scrollable Body Columns   |
 * |                       |                           |
 * +-----------------------+---------------------------+
 * |                       |                           |
 * | Fixed Footer Columns  | Scrollable Footer Columns |
 * |                       |                           |
 * +-----------------------+---------------------------+
 * ```
 *
 * - Fixed Column Group Header: These are the headers for a group
 *   of columns if included in the table that do not scroll
 *   vertically or horizontally.
 *
 * - Scrollable Column Group Header: The header for a group of columns
 *   that do not move while scrolling vertically, but move horizontally
 *   with the horizontal scrolling.
 *
 * - Fixed Header Columns: The header columns that do not move while scrolling
 *   vertically or horizontally.
 *
 * - Scrollable Header Columns: The header columns that do not move
 *   while scrolling vertically, but move horizontally with the horizontal
 *   scrolling.
 *
 * - Fixed Body Columns: The body columns that do not move while scrolling
 *   horizontally, but move vertically with the vertical scrolling.
 *
 * - Scrollable Body Columns: The body columns that move while scrolling
 *   vertically or horizontally.
 */
var FixedDataTable = React.createClass({

  propTypes: {

    /**
     * Pixel width of table. If all columns do not fit,
     * a horizontal scrollbar will appear.
     */
    width: PropTypes.number.isRequired,

    /**
     * Pixel height of table. If all rows do not fit,
     * a vertical scrollbar will appear.
     *
     * Either `height` or `maxHeight` must be specified.
     */
    height: PropTypes.number,

    /**
     * Class name to be passed into parent container
     */
    className: PropTypes.string,

    /**
     * Maximum pixel height of table. If all rows do not fit,
     * a vertical scrollbar will appear.
     *
     * Either `height` or `maxHeight` must be specified.
     */
    maxHeight: PropTypes.number,

    /**
     * Pixel height of table's owner, this is used in a managed scrolling
     * situation when you want to slide the table up from below the fold
     * without having to constantly update the height on every scroll tick.
     * Instead, vary this property on scroll. By using `ownerHeight`, we
     * over-render the table while making sure the footer and horizontal
     * scrollbar of the table are visible when the current space for the table
     * in view is smaller than the final, over-flowing height of table. It
     * allows us to avoid resizing and reflowing table when it is moving in the
     * view.
     *
     * This is used if `ownerHeight < height` (or `maxHeight`).
     */
    ownerHeight: PropTypes.number,

    overflowX: PropTypes.oneOf(['hidden', 'auto']),
    overflowY: PropTypes.oneOf(['hidden', 'auto']),

    /**
     * Boolean flag indicating of touch scrolling should be enabled
     * This feature is current in beta and may have bugs
     */
    touchScrollEnabled: PropTypes.bool,

    /**
     * Hide the scrollbar but still enable scroll functionality
     */
    showScrollbarX: PropTypes.bool,
    showScrollbarY: PropTypes.bool,

    /**
     * Callback when horizontally scrolling the grid.
     *
     * Return false to stop propagation.
     */
    onHorizontalScroll: PropTypes.func,

    /**
     * Callback when vertically scrolling the grid.
     *
     * Return false to stop propagation.
     */
    onVerticalScroll: PropTypes.func,

    /**
     * Number of rows in the table.
     */
    rowsCount: PropTypes.number.isRequired,

    /**
     * Pixel height of rows unless `rowHeightGetter` is specified and returns
     * different value.
     */
    rowHeight: PropTypes.number.isRequired,

    /**
     * If specified, `rowHeightGetter(index)` is called for each row and the
     * returned value overrides `rowHeight` for particular row.
     */
    rowHeightGetter: PropTypes.func,

    /**
     * To get any additional CSS classes that should be added to a row,
     * `rowClassNameGetter(index)` is called.
     */
    rowClassNameGetter: PropTypes.func,

    /**
     * If specified, `rowKeyGetter(index)` is called for each row and the
     * returned value overrides `key` for the particular row.
     */
    rowKeyGetter: PropTypes.func,

    /**
     * Pixel height of the column group header.
     */
    groupHeaderHeight: PropTypes.number,

    /**
     * Pixel height of header.
     */
    headerHeight: PropTypes.number.isRequired,

    /**
     * Pixel height of footer.
     */
    footerHeight: PropTypes.number,

    /**
     * Value of horizontal scroll.
     */
    scrollLeft: PropTypes.number,

    /**
     * Index of column to scroll to.
     */
    scrollToColumn: PropTypes.number,

    /**
     * Value of vertical scroll.
     */
    scrollTop: PropTypes.number,

    /**
     * Index of row to scroll to.
     */
    scrollToRow: PropTypes.number,

    /**
     * Callback that is called when scrolling starts with current horizontal
     * and vertical scroll values.
     */
    onScrollStart: PropTypes.func,

    /**
     * Callback that is called when scrolling ends or stops with new horizontal
     * and vertical scroll values.
     */
    onScrollEnd: PropTypes.func,

    /**
     * Callback that is called when `rowHeightGetter` returns a different height
     * for a row than the `rowHeight` prop. This is necessary because initially
     * table estimates heights of some parts of the content.
     */
    onContentHeightChange: PropTypes.func,

    /**
     * Callback that is called when a row is clicked.
     */
    onRowClick: PropTypes.func,

    /**
     * Callback that is called when a row is double clicked.
     */
    onRowDoubleClick: PropTypes.func,

    /**
     * Callback that is called when a mouse-down event happens on a row.
     */
    onRowMouseDown: PropTypes.func,

    /**
     * Callback that is called when a mouse-enter event happens on a row.
     */
    onRowMouseEnter: PropTypes.func,

    /**
     * Callback that is called when a mouse-leave event happens on a row.
     */
    onRowMouseLeave: PropTypes.func,

    /**
     * Callback that is called when resizer has been released
     * and column needs to be updated.
     *
     * Required if the isResizable property is true on any column.
     *
     * ```
     * function(
     *   newColumnWidth: number,
     *   columnKey: string,
     * )
     * ```
     */
    onColumnResizeEndCallback: PropTypes.func,

    /**
     * Callback that is called when reordering has been completed
     * and columns need to be updated.
     *
     * ```
     * function(
     *   event {
     *     columnBefore: string|undefined, // the column before the new location of this one
     *     columnAfter: string|undefined,  // the column after the new location of this one
     *     reorderColumn: string,          // the column key that was just reordered
     *   }
     * )
     * ```
     */
    onColumnReorderEndCallback: PropTypes.func,

    /**
     * Whether a column is currently being resized.
     */
    isColumnResizing: PropTypes.bool,

    /**
     * Whether columns are currently being reordered.
     */
    isColumnReordering: PropTypes.bool,
  },

  getDefaultProps() /*object*/ {
    return {
      footerHeight: 0,
      groupHeaderHeight: 0,
      headerHeight: 0,
      showScrollbarX: true,
      showScrollbarY: true,
      touchScrollEnabled: false
    };
  },

  componentWillMount() {
    const props = this.props;

    const viewportHeight =
      (props.height === undefined ? props.maxHeight : props.height) -
      (props.headerHeight || 0) -
      (props.footerHeight || 0) -
      (props.groupHeaderHeight || 0);

    this._didScrollStop = debounceCore(this._didScrollStop, 200, this);

    const touchEnabled = props.touchScrollEnabled === true;

    this._wheelHandler = new ReactWheelHandler(
      this._onScroll,
      this._shouldHandleWheelX,
      this._shouldHandleWheelY
    );
    this._touchHandler = new ReactTouchHandler(
      this._onScroll,
      touchEnabled && this._shouldHandleWheelX,
      touchEnabled && this._shouldHandleWheelY
    );

    this.setState(this._calculateState(props, undefined));
  },

  _shouldHandleWheelX(/*number*/ delta) /*boolean*/ {
    if (this.props.overflowX === 'hidden') {
      return false;
    }

    delta = Math.round(delta);
    if (delta === 0) {
      return false;
    }

    return (
      (delta < 0 && this.state.scrollX > 0) ||
      (delta >= 0 && this.state.scrollX < this.state.maxScrollX)
    );
  },

  _shouldHandleWheelY(/*number*/ delta) /*boolean*/ {
    if (this.props.overflowY === 'hidden' || delta === 0) {
      return false;
    }

    delta = Math.round(delta);
    if (delta === 0) {
      return false;
    }

    return (
      (delta < 0 && this.state.scrollY > 0) ||
      (delta >= 0 && this.state.scrollY < this.state.maxScrollY)
    );
  },

  _reportContentHeight() {
    var scrollContentHeight = this.state.scrollContentHeight;
    var reservedHeight = this.state.reservedHeight;
    var requiredHeight = scrollContentHeight + reservedHeight;
    var contentHeight;
    var useMaxHeight = this.props.height === undefined;
    if (useMaxHeight && this.props.maxHeight > requiredHeight) {
      contentHeight = requiredHeight;
    } else if (this.state.height > requiredHeight && this.props.ownerHeight) {
      contentHeight = Math.max(requiredHeight, this.props.ownerHeight);
    } else {
      contentHeight = this.state.height + this.state.maxScrollY;
    }
    if (contentHeight !== this._contentHeight &&
        this.props.onContentHeightChange) {
      this.props.onContentHeightChange(contentHeight);
    }
    this._contentHeight = contentHeight;
  },

  componentDidMount() {
    this._reportContentHeight();
  },

  componentWillReceiveProps(/*object*/ nextProps) {

    // If scrollLeft is unchanged, ignore it
    if (nextProps.scrollLeft === this.props.scrollLeft) {
      nextProps = Object.assign({}, nextProps);
      delete nextProps.scrollLeft;
    }

    var scrollToRow = nextProps.scrollToRow;
    if (scrollToRow !== undefined && scrollToRow !== null) {
      this._rowToScrollTo = scrollToRow;
    }
    var scrollToColumn = nextProps.scrollToColumn;
    if (scrollToColumn !== undefined && scrollToColumn !== null) {
      this._columnToScrollTo = scrollToColumn;
    }

    var newOverflowX = nextProps.overflowX;
    var newOverflowY = nextProps.overflowY;
    var touchEnabled = nextProps.touchScrollEnabled === true;

    if (newOverflowX !== this.props.overflowX ||
        newOverflowY !== this.props.overflowY) {
      this._wheelHandler = new ReactWheelHandler(
        this._onScroll,
        newOverflowX !== 'hidden', // Should handle horizontal scroll
        newOverflowY !== 'hidden' // Should handle vertical scroll
      );
      this._touchHandler = new ReactTouchHandler(
        this._onScroll,
        newOverflowX !== 'hidden' && touchEnabled, // Should handle horizontal scroll
        newOverflowY !== 'hidden' && touchEnabled // Should handle vertical scroll
      );
    }

    // In the case of controlled scrolling, notify.
    if (this.props.ownerHeight !== nextProps.ownerHeight ||
        this.props.scrollTop !== nextProps.scrollTop ||
        nextProps.scrollLeft !== undefined) {
      this._didScrollStart();
    }
    this._didScrollStop();

    this.setState(this._calculateState(nextProps, this.state));
  },

  componentDidUpdate() {
    this._reportContentHeight();
  },

  render() /*object*/ {
    var state = this.state;
    var props = this.props;

    var onColumnReorder = props.onColumnReorderEndCallback ? this._onColumnReorder : null;

    var groupHeader;
    if (state.useGroupHeader) {
      groupHeader = (
        <FixedDataTableRow
          key="group_header"
          isScrolling={this._isScrolling}
          className={joinClasses(
            cx('fixedDataTableLayout/header'),
            cx('public/fixedDataTable/header'),
          )}
          width={state.width}
          height={state.groupHeaderHeight}
          index={0}
          zIndex={1}
          offsetTop={0}
          scrollLeft={state.scrollX}
          fixedColumns={state.fixedColumnGroups}
          scrollableColumns={state.scrollableColumnGroups}
          onColumnResize={this._onColumnResize}
          onColumnReorder={onColumnReorder}
          onColumnReorderMove={this._onColumnReorderMove}
        />
      );
    }

    var maxScrollY = this.state.maxScrollY;
    var showScrollbarX = state.maxScrollX > 0 && state.overflowX !== 'hidden' && state.showScrollbarX !== false;
    var showScrollbarY = maxScrollY > 0 && state.overflowY !== 'hidden' && state.showScrollbarY !== false;
    var scrollbarXHeight = showScrollbarX ? Scrollbar.SIZE : 0;
    var scrollbarYHeight = state.height - scrollbarXHeight -
        (2 * BORDER_HEIGHT) - state.footerHeight;

    var headerOffsetTop = state.useGroupHeader ? state.groupHeaderHeight : 0;
    var bodyOffsetTop = headerOffsetTop + state.headerHeight;
    scrollbarYHeight -= bodyOffsetTop;
    var bottomSectionOffset = 0;
    var footOffsetTop = props.maxHeight != null
      ? bodyOffsetTop + state.bodyHeight
      : bodyOffsetTop + scrollbarYHeight;
    var rowsContainerHeight = footOffsetTop + state.footerHeight;

    if (props.ownerHeight !== undefined && props.ownerHeight < state.height) {
      bottomSectionOffset = props.ownerHeight - state.height;

      footOffsetTop = Math.min(
        footOffsetTop,
        props.ownerHeight - state.footerHeight - scrollbarXHeight
      );

      scrollbarYHeight = Math.max(0, footOffsetTop - bodyOffsetTop);
    }

    var verticalScrollbar;
    if (showScrollbarY) {
      verticalScrollbar =
        <Scrollbar
          size={scrollbarYHeight}
          contentSize={scrollbarYHeight + maxScrollY}
          onScroll={this._onVerticalScroll}
          verticalTop={bodyOffsetTop}
          position={state.scrollY}
        />;
    }

    var horizontalScrollbar;
    if (showScrollbarX) {
      var scrollbarXWidth = state.width;
      horizontalScrollbar =
        <HorizontalScrollbar
          contentSize={scrollbarXWidth + state.maxScrollX}
          offset={bottomSectionOffset}
          onScroll={this._onHorizontalScroll}
          position={state.scrollX}
          size={scrollbarXWidth}
        />;
    }

    var dragKnob =
      <FixedDataTableColumnResizeHandle
        height={state.height}
        initialWidth={state.columnResizingData.width || 0}
        minWidth={state.columnResizingData.minWidth || 0}
        maxWidth={state.columnResizingData.maxWidth || Number.MAX_VALUE}
        visible={!!state.isColumnResizing}
        leftOffset={state.columnResizingData.left || 0}
        knobHeight={state.headerHeight}
        initialEvent={state.columnResizingData.initialEvent}
        onColumnResizeEnd={props.onColumnResizeEndCallback}
        columnKey={state.columnResizingData.key}
      />;

    var footer = null;
    if (state.footerHeight) {
      footer =
        <FixedDataTableRow
          key="footer"
          isScrolling={this._isScrolling}
          className={joinClasses(
            cx('fixedDataTableLayout/footer'),
            cx('public/fixedDataTable/footer'),
          )}
          width={state.width}
          height={state.footerHeight}
          index={-1}
          zIndex={1}
          offsetTop={footOffsetTop}
          fixedColumns={state.fixedColumns.footer}
          scrollableColumns={state.scrollableColumns.footer}
          scrollLeft={state.scrollX}
        />;
    }

    var rows = this._renderRows(bodyOffsetTop);

    var header =
      <FixedDataTableRow
        key="header"
        isScrolling={this._isScrolling}
        className={joinClasses(
          cx('fixedDataTableLayout/header'),
          cx('public/fixedDataTable/header'),
        )}
        width={state.width}
        height={state.headerHeight}
        index={-1}
        zIndex={1}
        offsetTop={headerOffsetTop}
        scrollLeft={state.scrollX}
        fixedColumns={state.fixedColumns.header}
        scrollableColumns={state.scrollableColumns.header}
        onColumnResize={this._onColumnResize}
        onColumnReorder={onColumnReorder}
        onColumnReorderMove={this._onColumnReorderMove}
        onColumnReorderEnd={this._onColumnReorderEnd}
        isColumnReordering={!!state.isColumnReordering}
        columnReorderingData={state.columnReorderingData}
      />;

    var topShadow;
    var bottomShadow;
    if (state.scrollY) {
      topShadow =
        <div
          className={joinClasses(
            cx('fixedDataTableLayout/topShadow'),
            cx('public/fixedDataTable/topShadow'),
          )}
          style={{top: bodyOffsetTop}}
        />;
    }

    if (
      (state.ownerHeight != null &&
        state.ownerHeight < state.height &&
        state.scrollContentHeight + state.reservedHeight > state.ownerHeight) ||
      state.scrollY < maxScrollY
    ) {
      bottomShadow =
        <div
          className={joinClasses(
            cx('fixedDataTableLayout/bottomShadow'),
            cx('public/fixedDataTable/bottomShadow'),
          )}
          style={{top: footOffsetTop}}
        />;
    }

    return (
      <div
        className={joinClasses(
          this.state.className,
          cx('fixedDataTableLayout/main'),
          cx('public/fixedDataTable/main'),
        )}
        onWheel={this._wheelHandler.onWheel}
        onTouchStart={this._touchHandler.onTouchStart}
        onTouchEnd={this._touchHandler.onTouchEnd}
        onTouchMove={this._touchHandler.onTouchMove}
        onTouchCancel={this._touchHandler.onTouchCancel}
        style={{height: state.height, width: state.width}}>
        <div
          className={cx('fixedDataTableLayout/rowsContainer')}
          style={{height: rowsContainerHeight, width: state.width}}>
          {dragKnob}
          {groupHeader}
          {header}
          {rows}
          {footer}
          {topShadow}
          {bottomShadow}
        </div>
        {verticalScrollbar}
        {horizontalScrollbar}
      </div>
    );
  },

  _renderRows(/*number*/ offsetTop) /*object*/ {
    var state = this.state;

    return (
      <FixedDataTableBufferedRows
        isScrolling={this._isScrolling}
        defaultRowHeight={state.rowHeight}
        firstRowIndex={state.firstRowIndex}
        firstRowOffset={state.firstRowOffset}
        fixedColumns={state.fixedColumns.cell}
        height={state.bodyHeight}
        offsetTop={offsetTop}
        onRowClick={state.onRowClick}
        onRowDoubleClick={state.onRowDoubleClick}
        onRowMouseDown={state.onRowMouseDown}
        onRowMouseEnter={state.onRowMouseEnter}
        onRowMouseLeave={state.onRowMouseLeave}
        rowClassNameGetter={state.rowClassNameGetter}
        rowsCount={state.rowsCount}
        rowGetter={state.rowGetter}
        rowHeightGetter={state.rowHeightGetter}
        rowKeyGetter={state.rowKeyGetter}
        scrollLeft={state.scrollX}
        scrollableColumns={state.scrollableColumns.cell}
        showLastRowBorder={true}
        width={state.width}
        rowsToRender={state.rows}
        rowHeights={state.rowHeights}
      />
    );
  },

  /**
   * This is called when a cell that is in the header of a column has its
   * resizer knob clicked on. It displays the resizer and puts in the correct
   * location on the table.
   */
  _onColumnResize(
    /*number*/ combinedWidth,
    /*number*/ leftOffset,
    /*number*/ cellWidth,
    /*?number*/ cellMinWidth,
    /*?number*/ cellMaxWidth,
    /*number|string*/ columnKey,
    /*object*/ event
  ) {
    let clientX = event.clientX;
    let clientY = event.clientY;
    this.props.columnActions.resizeColumn({
      cellMinWidth,
      cellMaxWidth,
      cellWidth,
      columnKey,
      combinedWidth,
      clientX,
      clientY,
      leftOffset
    });
  },

  _onColumnReorder(/*string*/ columnKey, /*number*/ width, /*number*/ left, /*object*/ event) {
    this.props.columnActions.startColumnReorder({
      scrollStart: this.state.scrollX,
      columnKey,
      width,
      left
    });
  },

  _onColumnReorderMove(/*number*/ deltaX) {
    this.props.columnActions.moveColumnReorder(deltaX);
  },

  _onColumnReorderEnd(/*object*/ props, /*object*/ event) {
    var columnBefore = this.state.columnReorderingData.columnBefore;
    var columnAfter = this.state.columnReorderingData.columnAfter;
    var reorderColumn = this.state.columnReorderingData.columnKey;
    var cancelReorder = this.state.columnReorderingData.cancelReorder;

    this.props.columnActions.stopColumnReorder();
    if (cancelReorder) {
      return
    }

    this.props.onColumnReorderEndCallback({
      columnBefore, columnAfter, reorderColumn
    });

    var onHorizontalScroll = this.props.onHorizontalScroll;
    if (this.state.columnReorderingData.scrollStart !== this.state.scrollX && onHorizontalScroll) {
      onHorizontalScroll(this.state.scrollX)
    };
  },

  _calculateState(props, oldState) {
    invariant(
      props.height !== undefined || props.maxHeight !== undefined,
      'You must set either a height or a maxHeight'
    );

<<<<<<< HEAD
    let {
      columnGroups,
      columnReorderingData,
      columnResizingData,
      columns,
      elementTemplates,
      firstRowIndex,
      firstRowOffset,
      groupHeaderHeight,
      horizontalScrollbarVisible,
      isColumnReordering,
      isColumnResizing,
      maxScrollX,
      scrollContentHeight,
      scrollX,
      scrollY,
      useGroupHeader,
    } = props;
    /* TODO REDUX_MIGRATION
    if (props.scrollTop !== this.props.scrollTop) {
=======
    var children = [];
    ReactChildren.forEach(props.children, (child, index) => {
      if (child == null) {
        return;
      }
      invariant(
        child.type.__TableColumnGroup__ ||
        child.type.__TableColumn__,
        'child type should be <FixedDataTableColumn /> or ' +
        '<FixedDataTableColumnGroup />'
      );
      children.push(child);
    });

    var useGroupHeader = false;
    if (children.length && children[0].type.__TableColumnGroup__) {
      useGroupHeader = true;
    }

    var scrollState;
    var firstRowIndex = (oldState && oldState.firstRowIndex) || 0;
    var firstRowOffset = (oldState && oldState.firstRowOffset) || 0;
    var scrollY = oldState ? oldState.scrollY : 0;
    var scrollX = oldState ? oldState.scrollX : 0;

    var lastScrollLeft = oldState ? oldState.scrollLeft : 0;
    if (props.scrollLeft !== undefined && props.scrollLeft !== lastScrollLeft) {
      scrollX = props.scrollLeft;
    }

    var groupHeaderHeight = useGroupHeader ? props.groupHeaderHeight : 0;

    if (oldState && (props.rowsCount !== oldState.rowsCount || props.rowHeight !== oldState.rowHeight || props.height !== oldState.height)) {
      // Number of rows changed, try to scroll to the row from before the
      // change
      var viewportHeight =
        (props.height === undefined ? props.maxHeight : props.height) -
        (props.headerHeight || 0) -
        (props.footerHeight || 0) -
        (props.groupHeaderHeight || 0);

      var oldViewportHeight = this._scrollHelper._viewportHeight;

      this._scrollHelper = new FixedDataTableScrollHelper(
        props.rowsCount,
        props.rowHeight,
        viewportHeight,
        props.rowHeightGetter
      );
      scrollState = this._scrollHelper.scrollToRow(firstRowIndex, firstRowOffset);
      firstRowIndex = scrollState.index;
      firstRowOffset = scrollState.offset;
      scrollY = scrollState.position;
    } else if (oldState && props.rowHeightGetter !== oldState.rowHeightGetter) {
      this._scrollHelper.setRowHeightGetter(props.rowHeightGetter);
    }

    var lastScrollToRow  = oldState ? oldState.scrollToRow : undefined;
    if (props.scrollToRow != null && (props.scrollToRow !== lastScrollToRow || viewportHeight !== oldViewportHeight)) {
      scrollState = this._scrollHelper.scrollRowIntoView(props.scrollToRow);
      firstRowIndex = scrollState.index;
      firstRowOffset = scrollState.offset;
      scrollY = scrollState.position;
    }

    var lastScrollTop = oldState ? oldState.scrollTop : undefined;
    if (props.scrollTop != null && props.scrollTop !== lastScrollTop) {
>>>>>>> c981cc0e
      scrollState = this._scrollHelper.scrollTo(props.scrollTop);
      firstRowIndex = scrollState.index;
      firstRowOffset = scrollState.offset;
      scrollY = scrollState.position;
    }
    */

    var useMaxHeight = props.height === undefined;
    var height = Math.round(useMaxHeight ? props.maxHeight : props.height);
    var totalHeightReserved = props.footerHeight + props.headerHeight +
      groupHeaderHeight + 2 * BORDER_HEIGHT;
    var bodyHeight = height - totalHeightReserved;
    var totalHeightNeeded = scrollContentHeight + totalHeightReserved;

    if (horizontalScrollbarVisible) {
      bodyHeight -= Scrollbar.SIZE;
      totalHeightNeeded += Scrollbar.SIZE;
      totalHeightReserved += Scrollbar.SIZE;
    }

    var maxScrollY = Math.max(0, scrollContentHeight - bodyHeight);
    scrollY = Math.min(scrollY, maxScrollY);

    if (!maxScrollY) {
      // no vertical scrollbar necessary, use the totals we tracked so we
      // can shrink-to-fit vertically
      if (useMaxHeight) {
        height = totalHeightNeeded;
      }
      bodyHeight = totalHeightNeeded - totalHeightReserved;
    }

    // Ugly transforms to extract data into a row consumable format.
    // TODO (jordan) figure out if this can efficiently be merged with the result of convertColumnElementsToData.
    // I think if I did that, I'd have to pass the elementTemplates into the reducer
    const fixedColumnGroups = [];
    const scrollableColumnGroups = [];
    forEach(columnGroups, (columnGroup, index) => {
      const groupData = {
        props: columnGroup,
        template: elementTemplates.groupHeader[index],
      };
      if (columnGroup.fixed) {
        fixedColumnGroups.push(groupData);
      } else {
        scrollableColumnGroups.push(groupData);
      }
    });

    const fixedColumns = {
      cell: [],
      header: [],
      footer: [],
    };
    const scrollableColumns = {
      cell: [],
      header: [],
      footer: [],
    };
    forEach(columns, (column, index) => {
      let columnContainer = scrollableColumns;
      if (column.fixed) {
        columnContainer = fixedColumns;
      }

      columnContainer.cell.push({
        props: column,
        template: elementTemplates.cell[index],
      });
      columnContainer.header.push({
        props: column,
        template: elementTemplates.header[index],
      });
      columnContainer.footer.push({
        props: column,
        template: elementTemplates.footer[index],
      });
    });

    // TODO REDUX_MIGRATION
    //this._scrollHelper.setViewportHeight(bodyHeight);

    /* TODO REDUX_MIGRATION
    Scroll doesn't reset to top
    https://github.com/schrodinger/fixed-data-table-2/commit/b2c4e2c7a9ecf5e9b93314751b77ed1c5c0c4f73

    // This calculation is synonymous to Element.scrollTop
    var scrollTop = Math.abs(firstRowOffset - this._scrollHelper.getRowPosition(firstRowIndex));
    // This case can happen when the user is completely scrolled down and resizes the viewport to be taller vertically.
    // This is because we set the viewport height after having calculated the rows
    if (scrollTop !== scrollY) {
      scrollTop = maxScrollY;
      scrollState = this._scrollHelper.scrollTo(scrollTop);
      firstRowIndex = scrollState.index;
      firstRowOffset = scrollState.offset;
      scrollY = scrollState.position;
    }
    */

    // The order of elements in this object metters and bringing bodyHeight,
    // height or useGroupHeader to the top can break various features
    return {
      ...props,
      fixedColumnGroups,
      scrollableColumnGroups,
      fixedColumns,
      scrollableColumns,
      columnResizingData,
      firstRowIndex,
      firstRowOffset,
      horizontalScrollbarVisible,
      isColumnResizing,
      maxScrollX,
      maxScrollY,
      reservedHeight: totalHeightReserved,
      scrollContentHeight,
      scrollX,
      scrollY,
      // These properties may overwrite properties defined in props
      bodyHeight,
      height,
      groupHeaderHeight,
      useGroupHeader,
    };
  },

  _onScroll(/*number*/ deltaX, /*number*/ deltaY) {
    if (this.isMounted()) {
      if (!this._isScrolling) {
        this._didScrollStart();
      }
      let x = this.state.scrollX;
      let y = this.state.scrollY;
      if (Math.abs(deltaY) > Math.abs(deltaX) &&
          this.props.overflowY !== 'hidden') {
        y += deltaY;
        y = y < 0 ? 0 : y;
        y = y > this.state.maxScrollY ? this.state.maxScrollY : y;

        //NOTE (jordan) This is a hacky workaround to prevent FDT from setting its internal state
        const onVerticalScroll = this.props.onVerticalScroll;
        if (onVerticalScroll ? onVerticalScroll(y) : true) {
          this.props.scrollActions.scrollToY(y);
        }
      } else if (deltaX && this.props.overflowX !== 'hidden') {
        x += deltaX;
        x = x < 0 ? 0 : x;
        x = x > this.state.maxScrollX ? this.state.maxScrollX : x;

        //NOTE (asif) This is a hacky workaround to prevent FDT from setting its internal state
        const onHorizontalScroll = this.props.onHorizontalScroll;
        if (onHorizontalScroll ? onHorizontalScroll(x) : true) {
          this.props.scrollActions.scrollToX(x);
        }
      }

      this._didScrollStop();
    }
  },

  _onHorizontalScroll(/*number*/ scrollPos) {
    if (this.isMounted() && scrollPos !== this.state.scrollX) {
      if (!this._isScrolling) {
        this._didScrollStart();
      }
      const onHorizontalScroll = this.props.onHorizontalScroll;
      if (onHorizontalScroll ? onHorizontalScroll(scrollPos) : true) {
        this.props.scrollActions.scrollToX(scrollPos);
      }
      this._didScrollStop();
    }
  },

  _onVerticalScroll(/*number*/ scrollPos) {
    if (this.isMounted() && scrollPos !== this.state.scrollY) {
      if (!this._isScrolling) {
        this._didScrollStart();
      }
      const onHorizontalScroll = this.props.onHorizontalScroll;
      if (onHorizontalScroll ? onHorizontalScroll(scrollPos) : true) {
        this.props.scrollActions.scrollToY(scrollPos);
      }

      this._didScrollStop();
    }
  },

  _didScrollStart() {
    if (this.isMounted() && !this._isScrolling) {
      this._isScrolling = true;

      this.props.scrollActions.startScroll();

      if (this.props.onScrollStart) {
        this.props.onScrollStart(this.state.scrollX, this.state.scrollY, this.state.firstRowIndex);
      }
    }
  },

  _didScrollStop() {
    if (this.isMounted() && this._isScrolling) {
      this._isScrolling = false;

      this.props.scrollActions.stopScroll();

      if (this.props.onScrollEnd) {
        this.props.onScrollEnd(this.state.scrollX, this.state.scrollY, this.state.firstRowIndex);
      }
    }
  },
});

var HorizontalScrollbar = React.createClass({
  mixins: [ReactComponentWithPureRenderMixin],
  propTypes: {
    contentSize: PropTypes.number.isRequired,
    offset: PropTypes.number.isRequired,
    onScroll: PropTypes.func.isRequired,
    position: PropTypes.number.isRequired,
    size: PropTypes.number.isRequired,
  },

  componentWillMount() {
    this._initialRender = true;
  },

  componentDidMount() {
    this._initialRender = false;
  },

  render() /*object*/ {
    var outerContainerStyle = {
      height: Scrollbar.SIZE,
      width: this.props.size,
    };
    var innerContainerStyle = {
      height: Scrollbar.SIZE,
      position: 'absolute',
      overflow: 'hidden',
      width: this.props.size,
    };
    FixedDataTableTranslateDOMPosition(
      innerContainerStyle,
      0,
      this.props.offset,
      this._initialRender,
    );

    return (
      <div
        className={joinClasses(
          cx('fixedDataTableLayout/horizontalScrollbar'),
          cx('public/fixedDataTable/horizontalScrollbar'),
        )}
        style={outerContainerStyle}>
        <div style={innerContainerStyle}>
          <Scrollbar
            {...this.props}
            isOpaque={true}
            orientation="horizontal"
            offset={undefined}
          />
        </div>
      </div>
    );
  },
});

module.exports = FixedDataTable;<|MERGE_RESOLUTION|>--- conflicted
+++ resolved
@@ -751,7 +751,6 @@
       'You must set either a height or a maxHeight'
     );
 
-<<<<<<< HEAD
     let {
       columnGroups,
       columnReorderingData,
@@ -772,75 +771,6 @@
     } = props;
     /* TODO REDUX_MIGRATION
     if (props.scrollTop !== this.props.scrollTop) {
-=======
-    var children = [];
-    ReactChildren.forEach(props.children, (child, index) => {
-      if (child == null) {
-        return;
-      }
-      invariant(
-        child.type.__TableColumnGroup__ ||
-        child.type.__TableColumn__,
-        'child type should be <FixedDataTableColumn /> or ' +
-        '<FixedDataTableColumnGroup />'
-      );
-      children.push(child);
-    });
-
-    var useGroupHeader = false;
-    if (children.length && children[0].type.__TableColumnGroup__) {
-      useGroupHeader = true;
-    }
-
-    var scrollState;
-    var firstRowIndex = (oldState && oldState.firstRowIndex) || 0;
-    var firstRowOffset = (oldState && oldState.firstRowOffset) || 0;
-    var scrollY = oldState ? oldState.scrollY : 0;
-    var scrollX = oldState ? oldState.scrollX : 0;
-
-    var lastScrollLeft = oldState ? oldState.scrollLeft : 0;
-    if (props.scrollLeft !== undefined && props.scrollLeft !== lastScrollLeft) {
-      scrollX = props.scrollLeft;
-    }
-
-    var groupHeaderHeight = useGroupHeader ? props.groupHeaderHeight : 0;
-
-    if (oldState && (props.rowsCount !== oldState.rowsCount || props.rowHeight !== oldState.rowHeight || props.height !== oldState.height)) {
-      // Number of rows changed, try to scroll to the row from before the
-      // change
-      var viewportHeight =
-        (props.height === undefined ? props.maxHeight : props.height) -
-        (props.headerHeight || 0) -
-        (props.footerHeight || 0) -
-        (props.groupHeaderHeight || 0);
-
-      var oldViewportHeight = this._scrollHelper._viewportHeight;
-
-      this._scrollHelper = new FixedDataTableScrollHelper(
-        props.rowsCount,
-        props.rowHeight,
-        viewportHeight,
-        props.rowHeightGetter
-      );
-      scrollState = this._scrollHelper.scrollToRow(firstRowIndex, firstRowOffset);
-      firstRowIndex = scrollState.index;
-      firstRowOffset = scrollState.offset;
-      scrollY = scrollState.position;
-    } else if (oldState && props.rowHeightGetter !== oldState.rowHeightGetter) {
-      this._scrollHelper.setRowHeightGetter(props.rowHeightGetter);
-    }
-
-    var lastScrollToRow  = oldState ? oldState.scrollToRow : undefined;
-    if (props.scrollToRow != null && (props.scrollToRow !== lastScrollToRow || viewportHeight !== oldViewportHeight)) {
-      scrollState = this._scrollHelper.scrollRowIntoView(props.scrollToRow);
-      firstRowIndex = scrollState.index;
-      firstRowOffset = scrollState.offset;
-      scrollY = scrollState.position;
-    }
-
-    var lastScrollTop = oldState ? oldState.scrollTop : undefined;
-    if (props.scrollTop != null && props.scrollTop !== lastScrollTop) {
->>>>>>> c981cc0e
       scrollState = this._scrollHelper.scrollTo(props.scrollTop);
       firstRowIndex = scrollState.index;
       firstRowOffset = scrollState.offset;
@@ -939,6 +869,10 @@
       scrollY = scrollState.position;
     }
     */
+
+   // TODO REDUX_MIGRATION
+   // https://github.com/schrodinger/fixed-data-table-2/commit/c981cc0e377016217fd069a03d741119b8793d8e
+   // Need to update viewportHeight when heigh changes
 
     // The order of elements in this object metters and bringing bodyHeight,
     // height or useGroupHeader to the top can break various features
