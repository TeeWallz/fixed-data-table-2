/**
 * Copyright Schrodinger, LLC
 * All rights reserved.
 *
 * This source code is licensed under the BSD-style license found in the
 * LICENSE file in the root directory of this source tree. An additional grant
 * of patent rights can be found in the PATENTS file in the same directory.
 *
 * @providesModule FixedDataTable
 * @typechecks
 * @noflow
 */

/*eslint no-bitwise:1*/

import FixedDataTableBufferedRows from 'FixedDataTableBufferedRows';
import FixedDataTableColumnResizeHandle from 'FixedDataTableColumnResizeHandle';
import FixedDataTableRow from 'FixedDataTableRow';
import React from 'React';
import PropTypes from 'prop-types';
import ReactTouchHandler from 'ReactTouchHandler';
import ReactWheelHandler from 'ReactWheelHandler';
import Scrollbar from 'Scrollbar';
import columnTemplatesSelector from 'columnTemplates';
import cx from 'cx';
import debounceCore from 'debounceCore';
import joinClasses from 'joinClasses';
import scrollbarsVisible from 'scrollbarsVisible';
import tableHeightsSelector from 'tableHeights';

/**
 * Data grid component with fixed or scrollable header and columns.
 *
 * The layout of the data table is as follows:
 *
 * ```
 * +---------------------------------------------------+
 * | Fixed Column Group    | Scrollable Column Group   |
 * | Header                | Header                    |
 * |                       |                           |
 * +---------------------------------------------------+
 * |                       |                           |
 * | Fixed Header Columns  | Scrollable Header Columns |
 * |                       |                           |
 * +-----------------------+---------------------------+
 * |                       |                           |
 * | Fixed Body Columns    | Scrollable Body Columns   |
 * |                       |                           |
 * +-----------------------+---------------------------+
 * |                       |                           |
 * | Fixed Footer Columns  | Scrollable Footer Columns |
 * |                       |                           |
 * +-----------------------+---------------------------+
 * ```
 *
 * - Fixed Column Group Header: These are the headers for a group
 *   of columns if included in the table that do not scroll
 *   vertically or horizontally.
 *
 * - Scrollable Column Group Header: The header for a group of columns
 *   that do not move while scrolling vertically, but move horizontally
 *   with the horizontal scrolling.
 *
 * - Fixed Header Columns: The header columns that do not move while scrolling
 *   vertically or horizontally.
 *
 * - Scrollable Header Columns: The header columns that do not move
 *   while scrolling vertically, but move horizontally with the horizontal
 *   scrolling.
 *
 * - Fixed Body Columns: The body columns that do not move while scrolling
 *   horizontally, but move vertically with the vertical scrolling.
 *
 * - Scrollable Body Columns: The body columns that move while scrolling
 *   vertically or horizontally.
 */
class FixedDataTable extends React.Component {
  static propTypes = {

    // TODO (jordan) Remove propType of width without losing documentation (moved to tableSize)
    /**
     * Pixel width of table. If all columns do not fit,
     * a horizontal scrollbar will appear.
     */
    width: PropTypes.number.isRequired,

    // TODO (jordan) Remove propType of height without losing documentation (moved to tableSize)
    /**
     * Pixel height of table. If all rows do not fit,
     * a vertical scrollbar will appear.
     *
     * Either `height` or `maxHeight` must be specified.
     */
    height: PropTypes.number,

    /**
     * Class name to be passed into parent container
     */
    className: PropTypes.string,

    // TODO (jordan) Remove propType of maxHeight without losing documentation (moved to tableSize)
    /**
     * Maximum pixel height of table. If all rows do not fit,
     * a vertical scrollbar will appear.
     *
     * Either `height` or `maxHeight` must be specified.
     */
    maxHeight: PropTypes.number,

    // TODO (jordan) Remove propType of ownerHeight without losing documentation (moved to tableSize)
    /**
     * Pixel height of table's owner, this is used in a managed scrolling
     * situation when you want to slide the table up from below the fold
     * without having to constantly update the height on every scroll tick.
     * Instead, vary this property on scroll. By using `ownerHeight`, we
     * over-render the table while making sure the footer and horizontal
     * scrollbar of the table are visible when the current space for the table
     * in view is smaller than the final, over-flowing height of table. It
     * allows us to avoid resizing and reflowing table when it is moving in the
     * view.
     *
     * This is used if `ownerHeight < height` (or `maxHeight`).
     */
    ownerHeight: PropTypes.number,

    // TODO (jordan) Remove propType of overflowX & overflowY without losing documentation (moved to scrollFlags)
    overflowX: PropTypes.oneOf(['hidden', 'auto']),
    overflowY: PropTypes.oneOf(['hidden', 'auto']),

    /**
     * Boolean flag indicating of touch scrolling should be enabled
     * This feature is current in beta and may have bugs
     */
    touchScrollEnabled: PropTypes.bool,

    // TODO (jordan) Remove propType of showScrollbarX & showScrollbarY without losing documentation (moved to scrollFlags)
    /**
     * Hide the scrollbar but still enable scroll functionality
     */
    showScrollbarX: PropTypes.bool,
    showScrollbarY: PropTypes.bool,

    /**
     * Callback when horizontally scrolling the grid.
     *
     * Return false to stop propagation.
     */
    onHorizontalScroll: PropTypes.func,

    /**
     * Callback when vertically scrolling the grid.
     *
     * Return false to stop propagation.
     */
    onVerticalScroll: PropTypes.func,

    // TODO (jordan) Remove propType of rowsCount without losing documentation (moved to rowSettings)
    /**
     * Number of rows in the table.
     */
    rowsCount: PropTypes.number.isRequired,

    // TODO (jordan) Remove propType of rowHeight without losing documentation (moved to rowSettings)
    /**
     * Pixel height of rows unless `rowHeightGetter` is specified and returns
     * different value.
     */
    rowHeight: PropTypes.number.isRequired,

    // TODO (jordan) Remove propType of rowHeightGetter without losing documentation (moved to rowSettings)
    /**
     * If specified, `rowHeightGetter(index)` is called for each row and the
     * returned value overrides `rowHeight` for particular row.
     */
    rowHeightGetter: PropTypes.func,

    // TODO (jordan) Remove propType of subRowHeight without losing documentation (moved to rowSettings)
    /**
     * Pixel height of sub-row unless `subRowHeightGetter` is specified and returns
     * different value.  Defaults to 0 and no sub-row being displayed.
     */
    subRowHeight: PropTypes.number,

    // TODO (jordan) Remove propType of subRowHeightGetter without losing documentation (moved to rowSettings)
    /**
     * If specified, `subRowHeightGetter(index)` is called for each row and the
     * returned value overrides `subRowHeight` for particular row.
     */
    subRowHeightGetter: PropTypes.func,

    /**
     * The row expanded for table row.
     * This can either be a React element, or a function that generates
     * a React Element. By default, the React element passed in can expect to
     * receive the following props:
     *
     * ```
     * props: {
     *   rowIndex; number // (the row index)
     *   height: number // (supplied from subRowHeight or subRowHeightGetter)
     *   width: number // (supplied from the Table)
     * }
     * ```
     *
     * Because you are passing in your own React element, you can feel free to
     * pass in whatever props you may want or need.
     *
     * If you pass in a function, you will receive the same props object as the
     * first argument.
     */
    rowExpanded: PropTypes.oneOfType([
      PropTypes.element,
      PropTypes.func,
    ]),

    /**
     * To get any additional CSS classes that should be added to a row,
     * `rowClassNameGetter(index)` is called.
     */
    rowClassNameGetter: PropTypes.func,

    /**
     * If specified, `rowKeyGetter(index)` is called for each row and the
     * returned value overrides `key` for the particular row.
     */
    rowKeyGetter: PropTypes.func,

    // TODO (jordan) Remove propType of groupHeaderHeight without losing documentation (moved to elementHeights)
    /**
     * Pixel height of the column group header.
     */
    groupHeaderHeight: PropTypes.number,

    // TODO (jordan) Remove propType of headerHeight without losing documentation (moved to elementHeights)
    /**
     * Pixel height of header.
     */
    headerHeight: PropTypes.number.isRequired,

    // TODO (jordan) Remove propType of footerHeight without losing documentation (moved to elementHeights)
    /**
     * Pixel height of footer.
     */
    footerHeight: PropTypes.number,

    /**
     * Value of horizontal scroll.
     */
    scrollLeft: PropTypes.number,

    // TODO (jordan) Remove propType of scrollToRow & scrollToColumn without losing documentation
    /**
     * Index of column to scroll to.
     */
    scrollToColumn: PropTypes.number,

    /**
     * Value of vertical scroll.
     */
    scrollTop: PropTypes.number,

    /**
     * Index of row to scroll to.
     */
    scrollToRow: PropTypes.number,

    /**
     * Callback that is called when scrolling starts with current horizontal
     * and vertical scroll values.
     */
    onScrollStart: PropTypes.func,

    /**
     * Callback that is called when scrolling ends or stops with new horizontal
     * and vertical scroll values.
     */
    onScrollEnd: PropTypes.func,

    /**
     * If enabled scroll events will not be propagated outside of the table.
     */
    stopScrollPropagation: PropTypes.bool,

    /**
     * Callback that is called when `rowHeightGetter` returns a different height
     * for a row than the `rowHeight` prop. This is necessary because initially
     * table estimates heights of some parts of the content.
     */
    onContentHeightChange: PropTypes.func,

    /**
     * Callback that is called when a row is clicked.
     */
    onRowClick: PropTypes.func,

    /**
     * Callback that is called when a row is double clicked.
     */
    onRowDoubleClick: PropTypes.func,

    /**
     * Callback that is called when a mouse-down event happens on a row.
     */
    onRowMouseDown: PropTypes.func,

    /**
     * Callback that is called when a mouse-up event happens on a row.
     */
    onRowMouseUp: PropTypes.func,

    /**
     * Callback that is called when a mouse-enter event happens on a row.
     */
    onRowMouseEnter: PropTypes.func,

    /**
     * Callback that is called when a mouse-leave event happens on a row.
     */
    onRowMouseLeave: PropTypes.func,

    /**
     * Callback that is called when resizer has been released
     * and column needs to be updated.
     *
     * Required if the isResizable property is true on any column.
     *
     * ```
     * function(
     *   newColumnWidth: number,
     *   columnKey: string,
     * )
     * ```
     */
    onColumnResizeEndCallback: PropTypes.func,

    /**
     * Callback that is called when reordering has been completed
     * and columns need to be updated.
     *
     * ```
     * function(
     *   event {
     *     columnBefore: string|undefined, // the column before the new location of this one
     *     columnAfter: string|undefined,  // the column after the new location of this one
     *     reorderColumn: string,          // the column key that was just reordered
     *   }
     * )
     * ```
     */
    onColumnReorderEndCallback: PropTypes.func,

    /**
     * Whether a column is currently being resized.
     */
    isColumnResizing: PropTypes.bool,

    /**
     * Whether columns are currently being reordered.
     */
    isColumnReordering: PropTypes.bool,

    // TODO (jordan) Remove propType of bufferRowCount without losing documentation
    /**
     * The number of rows outside the viewport to prerender. Defaults to roughly
     * half of the number of visible rows.
     */
    bufferRowCount: PropTypes.number,
  }

  static defaultProps = /*object*/ {
    elementHeights: {
      footerHeight: 0,
      groupHeaderHeight: 0,
      headerHeight: 0,
    },
    touchScrollEnabled: false,
    stopScrollPropagation: false,
  }

  componentWillMount() {
    this._didScrollStop = debounceCore(this._didScrollStopSync, 200, this);

    this._wheelHandler = new ReactWheelHandler(
      this._onScroll,
      this._shouldHandleWheelX,
      this._shouldHandleWheelY,
      this.props.stopScrollPropagation
    );

    this._touchHandler = new ReactTouchHandler(
      this._onScroll,
      this._shouldHandleTouchX,
      this._shouldHandleTouchY,
      this.props.stopScrollPropagation
    );
  }

  componentWillUnmount() {
    this._wheelHandler = null;
    this._touchHandler = null;

    // Cancel any pending debounced scroll handling and handle immediately.
    this._didScrollStop.reset();
    this._didScrollStopSync();
  },

  _shouldHandleTouchX = (/*number*/ delta) /*boolean*/ =>
    this.props.touchScrollEnabled && this._shouldHandleWheelX(delta)

  _shouldHandleTouchY = (/*number*/ delta) /*boolean*/ =>
    this.props.touchScrollEnabled && this._shouldHandleWheelY(delta)

  _shouldHandleWheelX = (/*number*/ delta) /*boolean*/ => {
    const { maxScrollX, scrollFlags, scrollX } = this.props;
    const { overflowX } = scrollFlags;

    if (overflowX === 'hidden') {
      return false;
    }

    delta = Math.round(delta);
    if (delta === 0) {
      return false;
    }

    return (
      (delta < 0 && scrollX > 0) ||
      (delta >= 0 && scrollX < maxScrollX)
    );
  }

  _shouldHandleWheelY = (/*number*/ delta) /*boolean*/ => {
    const { maxScrollY, scrollFlags, scrollY } = this.props;
    const { overflowY } = scrollFlags;

    if (overflowY === 'hidden' || delta === 0) {
      return false;
    }

    delta = Math.round(delta);
    if (delta === 0) {
      return false;
    }

    return (
      (delta < 0 && scrollY > 0) ||
      (delta >= 0 && scrollY < maxScrollY)
    );
  }

  _reportContentHeight = () => {
    const { contentHeight } = tableHeightsSelector(this.props);
    const { onContentHeightChange } = this.props;

    if (contentHeight !== this._contentHeight && onContentHeightChange) {
      onContentHeightChange(contentHeight);
    }
    this._contentHeight = contentHeight;
  }

  componentDidMount() {
    this._reportContentHeight();
  }

  componentWillReceiveProps(/*object*/ nextProps) {

    // In the case of controlled scrolling, notify.
    if (this.props.tableSize.ownerHeight !== nextProps.tableSize.ownerHeight ||
      this.props.scrollTop !== nextProps.scrollTop ||
      this.props.scrollLeft !== nextProps.scrollLeft) {
      this._didScrollStart();
    }

    // Cancel any pending debounced scroll handling and handle immediately.
    this._didScrollStop.reset();
    this._didScrollStopSync();
  },

  componentDidUpdate() {
    this._reportContentHeight();
  }

  render() /*object*/ {
    const {
      fixedColumnGroups,
      fixedColumns,
      scrollableColumnGroups,
      scrollableColumns,
    } = columnTemplatesSelector(this.props);

    const {
      bodyHeight,
      bodyOffsetTop,
      componentHeight,
      footOffsetTop,
      scrollbarXOffsetTop,
      visibleRowsHeight,
    } = tableHeightsSelector(this.props);

    const {
      className,
      columnReorderingData,
      columnResizingData,
      elementHeights,
      isColumnReordering,
      isColumnResizing,
      maxScrollX,
      maxScrollY,
      onColumnReorderEndCallback,
      onColumnResizeEndCallback,
      scrollContentHeight,
      scrollX,
      scrollY,
      tableSize,
    } = this.props;

    const { ownerHeight, width } = tableSize;
    const { footerHeight, groupHeaderHeight, headerHeight } = elementHeights;
    const { scrollEnabledX, scrollEnabledY } = scrollbarsVisible(this.props);
    const onColumnReorder = onColumnReorderEndCallback ? this._onColumnReorder : null;

    let groupHeader;
    if (groupHeaderHeight > 0) {
      groupHeader = (
        <FixedDataTableRow
          key="group_header"
          isScrolling={this._isScrolling}
          className={joinClasses(
            cx('fixedDataTableLayout/header'),
            cx('public/fixedDataTable/header'),
          )}
          width={width}
          height={groupHeaderHeight}
          index={0}
          zIndex={1}
          offsetTop={0}
          scrollLeft={scrollX}
          fixedColumns={fixedColumnGroups}
          scrollableColumns={scrollableColumnGroups}
          visible={true}
          onColumnResize={this._onColumnResize}
          onColumnReorder={onColumnReorder}
          onColumnReorderMove={this._onColumnReorderMove}
        />
      );
    }

    let scrollbarY;
    if (scrollEnabledY) {
      scrollbarY =
        <Scrollbar
          size={visibleRowsHeight}
          contentSize={scrollContentHeight}
          onScroll={this._onVerticalScroll}
          verticalTop={bodyOffsetTop}
          position={scrollY}
        />;
    }

    let scrollbarX;
    if (scrollEnabledX) {
      scrollbarX =
        <HorizontalScrollbar
          contentSize={width + maxScrollX}
          offset={scrollbarXOffsetTop}
          onScroll={this._onHorizontalScroll}
          position={scrollX}
          size={width}
        />;
    }

    const dragKnob =
      <FixedDataTableColumnResizeHandle
        height={componentHeight}
        initialWidth={columnResizingData.width || 0}
        minWidth={columnResizingData.minWidth || 0}
        maxWidth={columnResizingData.maxWidth || Number.MAX_VALUE}
        visible={!!isColumnResizing}
        leftOffset={columnResizingData.left || 0}
        knobHeight={headerHeight}
        initialEvent={columnResizingData.initialEvent}
        onColumnResizeEnd={onColumnResizeEndCallback}
        columnKey={columnResizingData.key}
      />;

    let footer = null;
    if (footerHeight) {
      footer =
        <FixedDataTableRow
          key="footer"
          isScrolling={this._isScrolling}
          className={joinClasses(
            cx('fixedDataTableLayout/footer'),
            cx('public/fixedDataTable/footer'),
          )}
          width={width}
          height={footerHeight}
          index={-1}
          zIndex={1}
          offsetTop={footOffsetTop}
          visible={true}
          fixedColumns={fixedColumns.footer}
          scrollableColumns={scrollableColumns.footer}
          scrollLeft={scrollX}
        />;
    }

    const rows = this._renderRows(bodyOffsetTop, fixedColumns.cell,
      scrollableColumns.cell, bodyHeight);

    const header =
      <FixedDataTableRow
        key="header"
        isScrolling={this._isScrolling}
        className={joinClasses(
          cx('fixedDataTableLayout/header'),
          cx('public/fixedDataTable/header'),
        )}
        width={width}
        height={headerHeight}
        index={-1}
        zIndex={1}
        offsetTop={groupHeaderHeight}
        scrollLeft={scrollX}
        visible={true}
        fixedColumns={fixedColumns.header}
        scrollableColumns={scrollableColumns.header}
        onColumnResize={this._onColumnResize}
        onColumnReorder={onColumnReorder}
        onColumnReorderMove={this._onColumnReorderMove}
        onColumnReorderEnd={this._onColumnReorderEnd}
        isColumnReordering={!!isColumnReordering}
        columnReorderingData={columnReorderingData}
      />;

    let topShadow;
    if (scrollY) {
      topShadow =
        <div
          className={joinClasses(
            cx('fixedDataTableLayout/topShadow'),
            cx('public/fixedDataTable/topShadow'),
          )}
          style={{top: bodyOffsetTop}}
        />;
    }

    // ownerScrollAvailable is true if the rows rendered will overflow the owner element
    // so we show a shadow in that case even if the FDT component can't scroll anymore
    const ownerScrollAvailable = ownerHeight && ownerHeight < componentHeight &&
      scrollContentHeight > visibleRowsHeight;
    let bottomShadow;
    if (ownerScrollAvailable || scrollY < maxScrollY) {
      bottomShadow =
        <div
          className={joinClasses(
            cx('fixedDataTableLayout/bottomShadow'),
            cx('public/fixedDataTable/bottomShadow'),
          )}
          style={{top: footOffsetTop}}
        />;
    }

    return (
      <div
        className={joinClasses(
          className,
          cx('fixedDataTableLayout/main'),
          cx('public/fixedDataTable/main'),
        )}
        onWheel={this._wheelHandler.onWheel}
        onTouchStart={this._touchHandler.onTouchStart}
        onTouchEnd={this._touchHandler.onTouchEnd}
        onTouchMove={this._touchHandler.onTouchMove}
        onTouchCancel={this._touchHandler.onTouchCancel}
        style={{
          height: componentHeight,
          width
        }}>
        <div
          className={cx('fixedDataTableLayout/rowsContainer')}
          style={{
            height: scrollbarXOffsetTop,
            width
          }}>
          {dragKnob}
          {groupHeader}
          {header}
          {rows}
          {footer}
          {topShadow}
          {bottomShadow}
        </div>
        {scrollbarY}
        {scrollbarX}
      </div>
    );
  }

  _renderRows = (/*number*/ offsetTop, fixedCellTemplates, scrollableCellTemplates,
    bodyHeight) /*object*/ => {
    const props = this.props;
    return (
      <FixedDataTableBufferedRows
        isScrolling={this._isScrolling}
        fixedColumns={fixedCellTemplates}
        height={bodyHeight}
        offsetTop={offsetTop}
<<<<<<< HEAD
        onRowClick={props.onRowClick}
        onRowDoubleClick={props.onRowDoubleClick}
        onRowMouseDown={props.onRowMouseDown}
        onRowMouseEnter={props.onRowMouseEnter}
        onRowMouseLeave={props.onRowMouseLeave}
        rowClassNameGetter={props.rowClassNameGetter}
        rowExpanded={props.rowExpanded}
        rowKeyGetter={props.rowKeyGetter}
        rowSettings={props.rowSettings}
        scrollLeft={props.scrollX}
        scrollTop={props.scrollY}
        scrollableColumns={scrollableCellTemplates}
=======
        onRowClick={state.onRowClick}
        onRowDoubleClick={state.onRowDoubleClick}
        onRowMouseDown={state.onRowMouseDown}
        onRowMouseUp={state.onRowMouseUp}
        onRowMouseEnter={state.onRowMouseEnter}
        onRowMouseLeave={state.onRowMouseLeave}
        rowClassNameGetter={state.rowClassNameGetter}
        rowsCount={state.rowsCount}
        rowGetter={state.rowGetter}
        rowHeightGetter={state.rowHeightGetter}
        subRowHeight={state.subRowHeight}
        subRowHeightGetter={state.subRowHeightGetter}
        rowExpanded={state.rowExpanded}
        rowKeyGetter={state.rowKeyGetter}
        scrollLeft={state.scrollX}
        scrollableColumns={state.bodyScrollableColumns}
>>>>>>> 410c64b1
        showLastRowBorder={true}
        width={props.tableSize.width}
        rowsToRender={props.rows}
        rowHeights={props.rowHeights}
      />
    );
  }

  /**
   * This is called when a cell that is in the header of a column has its
   * resizer knob clicked on. It displays the resizer and puts in the correct
   * location on the table.
   */
  _onColumnResize = (
    /*number*/ combinedWidth,
    /*number*/ leftOffset,
    /*number*/ cellWidth,
    /*?number*/ cellMinWidth,
    /*?number*/ cellMaxWidth,
    /*number|string*/ columnKey,
    /*object*/ event
  ) => {
    let clientX = event.clientX;
    let clientY = event.clientY;
    this.props.columnActions.resizeColumn({
      cellMinWidth,
      cellMaxWidth,
      cellWidth,
      columnKey,
      combinedWidth,
      clientX,
      clientY,
      leftOffset
    });
  }

  _onColumnReorder = (
    /*string*/ columnKey,
    /*number*/ width,
    /*number*/ left,
    /*object*/ event,
  ) => {
    this.props.columnActions.startColumnReorder({
      scrollStart: this.props.scrollX,
      columnKey,
      width,
      left
    });
  }

  _onColumnReorderMove = (/*number*/ deltaX) => {
    this.props.columnActions.moveColumnReorder(deltaX);
  }

  _onColumnReorderEnd = (/*object*/ props, /*object*/ event) => {
    const {
      columnActions,
      columnReorderingData: {
        cancelReorder,
        columnAfter,
        columnBefore,
        columnKey,
        scrollStart,
      },
      onColumnReorderEndCallback,
      onHorizontalScroll,
      scrollX,
    } = this.props;

    columnActions.stopColumnReorder();
    if (cancelReorder) {
      return;
    }

    onColumnReorderEndCallback({
      columnAfter,
      columnBefore,
      reorderColumn: columnKey,
    });

    if (scrollStart !== scrollX && onHorizontalScroll) {
      onHorizontalScroll(scrollX)
    };
  }

  _onScroll = (/*number*/ deltaX, /*number*/ deltaY) => {
    const {
      maxScrollX,
      maxScrollY,
      onHorizontalScroll,
      onVerticalScroll,
      scrollActions,
      scrollFlags,
      scrollX,
      scrollY,
    } = this.props;
    const { overflowX, overflowY } = scrollFlags;

    if (!this._isScrolling) {
      this._didScrollStart();
    }
    let x = scrollX;
    let y = scrollY;
    if (Math.abs(deltaY) > Math.abs(deltaX) && overflowY !== 'hidden') {
      y += deltaY;
      y = y < 0 ? 0 : y;
      y = y > maxScrollY ? maxScrollY : y;

      //NOTE (jordan) This is a hacky workaround to prevent FDT from setting its internal state
      if (onVerticalScroll ? onVerticalScroll(y) : true) {
        scrollActions.scrollToY(y);
      }
    } else if (deltaX && overflowX !== 'hidden') {
      x += deltaX;
      x = x < 0 ? 0 : x;
      x = x > maxScrollX ? maxScrollX : x;

      //NOTE (asif) This is a hacky workaround to prevent FDT from setting its internal state
      if (onHorizontalScroll ? onHorizontalScroll(x) : true) {
        scrollActions.scrollToX(x);
      }
    }

    this._didScrollStop();
  }

  _onHorizontalScroll = (/*number*/ scrollPos) => {
    const {
      onHorizontalScroll,
      scrollActions,
      scrollX,
    } = this.props;

    if (scrollPos === scrollX) {
      return;
    }

    if (!this._isScrolling) {
      this._didScrollStart();
    }

    if (onHorizontalScroll ? onHorizontalScroll(scrollPos) : true) {
      scrollActions.scrollToX(scrollPos);
    }
    this._didScrollStop();
  }

  _onVerticalScroll = (/*number*/ scrollPos) => {
    const {
      onVerticalScroll,
      scrollActions,
      scrollY,
    } = this.props;

    if (scrollPos === scrollY) {
      return;
    }

    if (!this._isScrolling) {
      this._didScrollStart();
    }

    if (onVerticalScroll ? onVerticalScroll(scrollPos) : true) {
      scrollActions.scrollToY(scrollPos);
    }

    this._didScrollStop();
  }

  _didScrollStart = () => {
    const {
      firstRowIndex,
      onScrollStart,
      scrollActions,
      scrollX,
      scrollY,
    } = this.props;

    if (this._isScrolling) {
      return;
    }

    this._isScrolling = true;
    scrollActions.startScroll();

    if (onScrollStart) {
      onScrollStart(scrollX, scrollY, firstRowIndex);
    }
  }

  // We need two versions of this function, one to finish up synchronously (for
  // example, in componentWillUnmount), and a debounced version for normal
  // scroll handling.
  _didScrollStopSync() {
    const {
      firstRowIndex,
      onScrollEnd,
      scrollActions,
      scrollX,
      scrollY,
    } = this.props;

    if (!this._isScrolling) {
      return;
    }

    this._isScrolling = false;
    scrollActions.stopScroll();

    if (onScrollEnd) {
      onScrollEnd(scrollX, scrollY, firstRowIndex);
    }
  }
};

class HorizontalScrollbar extends React.PureComponent {
  static propTypes = {
    contentSize: PropTypes.number.isRequired,
    offset: PropTypes.number.isRequired,
    onScroll: PropTypes.func.isRequired,
    position: PropTypes.number.isRequired,
    size: PropTypes.number.isRequired,
  }

  componentWillMount() {
    this._initialRender = true;
  }

  componentDidMount() {
    this._initialRender = false;
  }

  render() /*object*/ {
    const {
      offset,
      size,
    } = this.props;

    const outerContainerStyle = {
      height: Scrollbar.SIZE,
      width: size,
    };
    const innerContainerStyle = {
      height: Scrollbar.SIZE,
      overflow: 'hidden',
      width: size,
      top: offset,
    };

    return (
      <div
        className={joinClasses(
          cx('public/fixedDataTable/horizontalScrollbar'),
        )}
        style={outerContainerStyle}>
        <div style={innerContainerStyle}>
          <Scrollbar
            {...this.props}
            isOpaque={true}
            orientation="horizontal"
            offset={undefined}
          />
        </div>
      </div>
    );
  }
};

module.exports = FixedDataTable;<|MERGE_RESOLUTION|>--- conflicted
+++ resolved
@@ -706,9 +706,9 @@
         fixedColumns={fixedCellTemplates}
         height={bodyHeight}
         offsetTop={offsetTop}
-<<<<<<< HEAD
         onRowClick={props.onRowClick}
         onRowDoubleClick={props.onRowDoubleClick}
+        onRowMouseUp={props.onRowMouseUp}
         onRowMouseDown={props.onRowMouseDown}
         onRowMouseEnter={props.onRowMouseEnter}
         onRowMouseLeave={props.onRowMouseLeave}
@@ -719,24 +719,6 @@
         scrollLeft={props.scrollX}
         scrollTop={props.scrollY}
         scrollableColumns={scrollableCellTemplates}
-=======
-        onRowClick={state.onRowClick}
-        onRowDoubleClick={state.onRowDoubleClick}
-        onRowMouseDown={state.onRowMouseDown}
-        onRowMouseUp={state.onRowMouseUp}
-        onRowMouseEnter={state.onRowMouseEnter}
-        onRowMouseLeave={state.onRowMouseLeave}
-        rowClassNameGetter={state.rowClassNameGetter}
-        rowsCount={state.rowsCount}
-        rowGetter={state.rowGetter}
-        rowHeightGetter={state.rowHeightGetter}
-        subRowHeight={state.subRowHeight}
-        subRowHeightGetter={state.subRowHeightGetter}
-        rowExpanded={state.rowExpanded}
-        rowKeyGetter={state.rowKeyGetter}
-        scrollLeft={state.scrollX}
-        scrollableColumns={state.bodyScrollableColumns}
->>>>>>> 410c64b1
         showLastRowBorder={true}
         width={props.tableSize.width}
         rowsToRender={props.rows}
