/**
 * Copyright Schrodinger, LLC
 * All rights reserved.
 *
 * This source code is licensed under the BSD-style license found in the
 * LICENSE file in the root directory of this source tree. An additional grant
 * of patent rights can be found in the PATENTS file in the same directory.
 *
 * @providesModule FixedDataTable
 * @typechecks
 * @noflow
 */

/*eslint no-bitwise:1*/

import React from 'react';
import PropTypes from 'prop-types';
import isNaN from 'lodash/isNaN';

import cx from './vendor_upstream/stubs/cx';
import debounceCore from './vendor_upstream/core/debounceCore';
import joinClasses from './vendor_upstream/core/joinClasses';
import shallowEqual from './vendor_upstream/core/shallowEqual';
import ReactWheelHandler from './vendor_upstream/dom/ReactWheelHandler';

import ariaAttributesSelector from './selectors/ariaAttributes';
import columnTemplatesSelector from './selectors/columnTemplates';
import scrollbarsVisible from './selectors/scrollbarsVisible';
import tableHeightsSelector from './selectors/tableHeights';
import FixedDataTableBufferedRows from './FixedDataTableBufferedRows';
import FixedDataTableRow from './FixedDataTableRow';
import ReactTouchHandler from './ReactTouchHandler';

var ARROW_SCROLL_SPEED = 25;

/**
 * Data grid component with fixed or scrollable header and columns.
 *
 * The layout of the data table is as follows:
 *
 * ```
 * +---------------------------------------------------+
 * | Fixed Column Group    | Scrollable Column Group   |
 * | Header                | Header                    |
 * |                       |                           |
 * +---------------------------------------------------+
 * |                       |                           |
 * | Fixed Header Columns  | Scrollable Header Columns |
 * |                       |                           |
 * +-----------------------+---------------------------+
 * |                       |                           |
 * | Fixed Body Columns    | Scrollable Body Columns   |
 * |                       |                           |
 * +-----------------------+---------------------------+
 * |                       |                           |
 * | Fixed Footer Columns  | Scrollable Footer Columns |
 * |                       |                           |
 * +-----------------------+---------------------------+
 * ```
 *
 * - Fixed Column Group Header: These are the headers for a group
 *   of columns if included in the table that do not scroll
 *   vertically or horizontally.
 *
 * - Scrollable Column Group Header: The header for a group of columns
 *   that do not move while scrolling vertically, but move horizontally
 *   with the horizontal scrolling.
 *
 * - Fixed Header Columns: The header columns that do not move while scrolling
 *   vertically or horizontally.
 *
 * - Scrollable Header Columns: The header columns that do not move
 *   while scrolling vertically, but move horizontally with the horizontal
 *   scrolling.
 *
 * - Fixed Body Columns: The body columns that do not move while scrolling
 *   horizontally, but move vertically with the vertical scrolling.
 *
 * - Scrollable Body Columns: The body columns that move while scrolling
 *   vertically or horizontally.
 */
class FixedDataTable extends React.Component {
  static propTypes = {
    // TODO (jordan) Remove propType of width without losing documentation (moved to tableSize)
    /**
     * Pixel width of table. If all columns do not fit,
     * a horizontal scrollbar will appear.
     */
    width: PropTypes.number.isRequired,

    // TODO (jordan) Remove propType of height without losing documentation (moved to tableSize)
    /**
     * Pixel height of table. If all rows do not fit,
     * a vertical scrollbar will appear.
     *
     * Either `height` or `maxHeight` must be specified.
     */
    height: PropTypes.number,

    /**
     * Class name to be passed into parent container
     */
    className: PropTypes.string,

    // TODO (jordan) Remove propType of maxHeight without losing documentation (moved to tableSize)
    /**
     * Maximum pixel height of table. If all rows do not fit,
     * a vertical scrollbar will appear.
     *
     * Either `height` or `maxHeight` must be specified.
     */
    maxHeight: PropTypes.number,

    // TODO (jordan) Remove propType of ownerHeight without losing documentation (moved to tableSize)
    /**
     * Pixel height of table's owner, this is used in a managed scrolling
     * situation when you want to slide the table up from below the fold
     * without having to constantly update the height on every scroll tick.
     * Instead, vary this property on scroll. By using `ownerHeight`, we
     * over-render the table while making sure the footer and horizontal
     * scrollbar of the table are visible when the current space for the table
     * in view is smaller than the final, over-flowing height of table. It
     * allows us to avoid resizing and reflowing table when it is moving in the
     * view.
     *
     * This is used if `ownerHeight < height` (or `maxHeight`).
     */
    ownerHeight: PropTypes.number,

    // TODO (jordan) Remove propType of overflowX & overflowY without losing documentation (moved to scrollFlags)
    overflowX: PropTypes.oneOf(['hidden', 'auto']),
    overflowY: PropTypes.oneOf(['hidden', 'auto']),

    /**
     * Boolean flag indicating of touch scrolling should be enabled
     * This feature is current in beta and may have bugs
     */
    touchScrollEnabled: PropTypes.bool,

    /**
     * Boolean flags to control if scrolling with keys is enabled
     */
    keyboardScrollEnabled: PropTypes.bool,
    keyboardPageEnabled: PropTypes.bool,

    /**
     * Scrollbar X to be rendered
     */
    scrollbarX: PropTypes.node,
    /**
     * Height to be reserved for scrollbar X
     */
    scrollbarXHeight: PropTypes.number,
    /**
     * Scrollbar Y to be rendered
     */
    scrollbarY: PropTypes.node,
    /**
     * Width to be reserved for scrollbar Y
     */
    scrollbarYWidth: PropTypes.number,
    /**
     * Function to listen to scroll bars related updates like scroll position, visible rows height, all rows height,....
     */
    onScrollBarsUpdate: PropTypes.func,
    // TODO Remove propType of defaultScrollbars without losing documentation (this is required for FixedDataTableContainer only)
    /**
     * Default scrollbars provided by FDT-2 will be rendered, pass false if you want to render custom scrollbars (by passing scrollbarX and scrollbarY props)
     */
    defaultScrollbars: PropTypes.bool,

    // TODO (jordan) Remove propType of showScrollbarX & showScrollbarY without losing documentation (moved to scrollFlags)
    /**
     * Hide the scrollbar but still enable scroll functionality
     */
    showScrollbarX: PropTypes.bool,
    showScrollbarY: PropTypes.bool,

    /**
     * Callback when horizontally scrolling the grid.
     *
     * Return false to stop propagation.
     */
    onHorizontalScroll: PropTypes.func,

    /**
     * Callback when vertically scrolling the grid.
     *
     * Return false to stop propagation.
     */
    onVerticalScroll: PropTypes.func,

    // TODO (jordan) Remove propType of rowsCount without losing documentation (moved to rowSettings)
    /**
     * Number of rows in the table.
     */
    rowsCount: PropTypes.number.isRequired,

    // TODO (jordan) Remove propType of rowHeight without losing documentation (moved to rowSettings)
    /**
     * Pixel height of rows unless `rowHeightGetter` is specified and returns
     * different value.
     */
    rowHeight: PropTypes.number.isRequired,

    // TODO (jordan) Remove propType of rowHeightGetter without losing documentation (moved to rowSettings)
    /**
     * If specified, `rowHeightGetter(index)` is called for each row and the
     * returned value overrides `rowHeight` for particular row.
     */
    rowHeightGetter: PropTypes.func,

    // TODO (jordan) Remove propType of subRowHeight without losing documentation (moved to rowSettings)
    /**
     * Pixel height of sub-row unless `subRowHeightGetter` is specified and returns
     * different value.  Defaults to 0 and no sub-row being displayed.
     */
    subRowHeight: PropTypes.number,

    // TODO (jordan) Remove propType of subRowHeightGetter without losing documentation (moved to rowSettings)
    /**
     * If specified, `subRowHeightGetter(index)` is called for each row and the
     * returned value overrides `subRowHeight` for particular row.
     */
    subRowHeightGetter: PropTypes.func,

    /**
     * The row expanded for table row.
     * This can either be a React element, or a function that generates
     * a React Element. By default, the React element passed in can expect to
     * receive the following props:
     *
     * ```
     * props: {
     *   rowIndex; number // (the row index)
     *   height: number // (supplied from subRowHeight or subRowHeightGetter)
     *   width: number // (supplied from the Table)
     * }
     * ```
     *
     * Because you are passing in your own React element, you can feel free to
     * pass in whatever props you may want or need.
     *
     * If you pass in a function, you will receive the same props object as the
     * first argument.
     */
    rowExpanded: PropTypes.oneOfType([PropTypes.element, PropTypes.func]),

    /**
     * To get any additional CSS classes that should be added to a row,
     * `rowClassNameGetter(index)` is called.
     */
    rowClassNameGetter: PropTypes.func,

    /**
     * If specified, `rowKeyGetter(index)` is called for each row and the
     * returned value overrides `key` for the particular row.
     */
    rowKeyGetter: PropTypes.func,

    // TODO (jordan) Remove propType of groupHeaderHeight without losing documentation (moved to elementHeights)
    /**
     * Pixel height of the column group header.
     */
    groupHeaderHeight: PropTypes.number,

    // TODO (jordan) Remove propType of headerHeight without losing documentation (moved to elementHeights)
    /**
     * Pixel height of header.
     */
    headerHeight: PropTypes.number.isRequired,

    /**
     * Pixel height of fixedDataTableCellGroupLayout/cellGroupWrapper.
     * Default is headerHeight and groupHeaderHeight.
     *
     * This can be used with CSS to make a header cell span both the group & normal header row.
     * Setting this to a value larger than height will cause the content to
     * overflow the height. This is useful when adding a 2nd table as the group
     * header and vertically merging the 2 headers when a column is not part
     * of a group. Here are the necessary CSS changes:
     *
     * Both headers:
     *  - cellGroupWrapper needs overflow-x: hidden and pointer-events: none
     *  - cellGroup needs pointer-events: auto to reenable them on child els
     * Group header:
     *  - Layout/main needs overflow: visible and a higher z-index
     *  - CellLayout/main needs overflow-y: visible
     *  - cellGroup needs overflow: visible
     */
    cellGroupWrapperHeight: PropTypes.number,

    // TODO (jordan) Remove propType of footerHeight without losing documentation (moved to elementHeights)
    /**
     * Pixel height of footer.
     */
    footerHeight: PropTypes.number,

    /**
     * Value of horizontal scroll.
     */
    scrollLeft: PropTypes.number,

    // TODO (jordan) Remove propType of scrollToRow & scrollToColumn without losing documentation
    /**
     * Index of column to scroll to.
     */
    scrollToColumn: PropTypes.number,

    /**
     * Value of vertical scroll.
     */
    scrollTop: PropTypes.number,

    /**
     * Index of row to scroll to.
     */
    scrollToRow: PropTypes.number,

    /**
     * Callback that is called when scrolling starts. The current horizontal and vertical scroll values,
     * and the current first and last row indexes will be provided to the callback.
     */
    onScrollStart: PropTypes.func,

    /**
     * Callback that is called when scrolling ends. The new horizontal and vertical scroll values,
     * and the new first and last row indexes will be provided to the callback.
     */
    onScrollEnd: PropTypes.func,

    /**
     * If enabled scroll events will not be propagated outside of the table.
     */
    stopReactWheelPropagation: PropTypes.bool,

    /**
     * If enabled scroll events will never be bubbled to the browser default handler.
     * If disabled (default when unspecified), scroll events will be bubbled up if the scroll
     * doesn't lead to a change in scroll offsets, which is preferable if you like
     * the page/container to scroll up when the table is already scrolled up max.
     */
    stopScrollDefaultHandling: PropTypes.bool,

    /**
     * If enabled scroll events will not be propagated outside of the table.
     */
    stopScrollPropagation: PropTypes.bool,

    /**
     * Callback that is called when `rowHeightGetter` returns a different height
     * for a row than the `rowHeight` prop. This is necessary because initially
     * table estimates heights of some parts of the content.
     */
    onContentHeightChange: PropTypes.func,

    /**
     * Callback that is called when a row is clicked.
     */
    onRowClick: PropTypes.func,

    /**
     * Callback that is called when a contextual-menu event happens on a row.
     */
    onRowContextMenu: PropTypes.func,

    /**
     * Callback that is called when a row is double clicked.
     */
    onRowDoubleClick: PropTypes.func,

    /**
     * Callback that is called when a mouse-down event happens on a row.
     */
    onRowMouseDown: PropTypes.func,

    /**
     * Callback that is called when a mouse-up event happens on a row.
     */
    onRowMouseUp: PropTypes.func,

    /**
     * Callback that is called when a mouse-enter event happens on a row.
     */
    onRowMouseEnter: PropTypes.func,

    /**
     * Callback that is called when a mouse-leave event happens on a row.
     */
    onRowMouseLeave: PropTypes.func,

    /**
     * Callback that is called when a touch-start event happens on a row.
     */
    onRowTouchStart: PropTypes.func,

    /**
     * Callback that is called when a touch-end event happens on a row.
     */
    onRowTouchEnd: PropTypes.func,

    /**
     * Callback that is called when a touch-move event happens on a row.
     */
    onRowTouchMove: PropTypes.func,

    /**
     * Callback that is called when resizer has been released
     * and column needs to be updated.
     *
     * Required if the isResizable property is true on any column.
     *
     * ```
     * function(
     *   newColumnWidth: number,
     *   columnKey: string,
     * )
     * ```
     */
    onColumnResizeEndCallback: PropTypes.func,

    /**
     * Callback that is called when reordering has been completed
     * and columns need to be updated.
     *
     * ```
     * function(
     *   event {
     *     columnBefore: string|undefined, // the column before the new location of this one
     *     columnAfter: string|undefined,  // the column after the new location of this one
     *     reorderColumn: string,          // the column key that was just reordered
     *   }
     * )
     * ```
     */
    onColumnReorderEndCallback: PropTypes.func,

    /**
     * @deprecated This prop is deprecated in favor of the ResizeReorder plugin component. Please refer the Resizable Columns example
     * Whether a column is currently being resized.
     */
    isColumnResizing: PropTypes.bool,

    /**
     * @deprecated This prop has been deprecated in favour of the new plugin for reorder (plugins/ResizeReorder)
     * Whether columns are currently being reordered.
     */
    isColumnReordering: PropTypes.bool,

    /**
     * Whether the grid should be in RTL mode
     */
    isRTL: PropTypes.bool,

    // TODO (jordan) Remove propType of bufferRowCount without losing documentation
    /**
     * The number of rows outside the viewport to prerender. Defaults to roughly
     * half of the number of visible rows.
     */
    bufferRowCount: PropTypes.number,

    // TODO (pradeep): Move elementHeights to a selector instead of passing it through redux as state variables
    /**
     * Row heights of the header, groupheader, footer, and cell group wrapper
     * grouped into a single object.
     *
     * @ignore
     */
    elementHeights: PropTypes.shape({
      cellGroupWrapperHeight: PropTypes.number,
      footerHeight: PropTypes.number,
      groupHeaderHeight: PropTypes.number,
      headerHeight: PropTypes.number,
    }),

    /**
     * Callback that returns an object of html attributes to add to the grid element
     */
    gridAttributesGetter: PropTypes.func,
<<<<<<< HEAD
=======

    // TODO (pradeep) Remove propType of rowAttributesGetter without losing documentation (moved to rowSettings)
    /**
     * Callback that returns an object of html attributes to add to each row element.
     *
     * ```
     * function(rowIndex: number)
     * ```
     */
    rowAttributesGetter: PropTypes.func,
>>>>>>> 1010d268
  };

  static defaultProps = /*object*/ {
    elementHeights: {
      cellGroupWrapperHeight: undefined,
      footerHeight: 0,
      groupHeaderHeight: 0,
      headerHeight: 0,
    },
    keyboardScrollEnabled: false,
    keyboardPageEnabled: false,
    touchScrollEnabled: false,
    stopScrollPropagation: false,
  };

  constructor(props) {
    super(props);

    this._didScrollStop = debounceCore(this._didScrollStopSync, 200, this);
    this._onKeyDown = this._onKeyDown.bind(this);

    this._wheelHandler = new ReactWheelHandler(
      this._onScroll,
      this._shouldHandleWheelX,
      this._shouldHandleWheelY,
      this.props.isRTL,
      this.props.stopScrollDefaultHandling,
      this.props.stopScrollPropagation
    );

    this._touchHandler = new ReactTouchHandler(
      this._onScroll,
      this._shouldHandleTouchX,
      this._shouldHandleTouchY,
      this.props.stopScrollDefaultHandling,
      this.props.stopScrollPropagation
    );
  }

  componentWillUnmount() {
    // TODO (pradeep): Remove these and pass to our table component directly after
    // React provides an API where event handlers can be specified to be non-passive (facebook/react#6436)
    this._divRef &&
      this._divRef.removeEventListener('wheel', this._wheelHandler.onWheel, {
        passive: false,
      });
    this._divRef &&
      this._divRef.removeEventListener(
        'touchmove',
        this._touchHandler.onTouchMove,
        { passive: false }
      );
    this._wheelHandler = null;
    this._touchHandler = null;

    // Cancel any pending debounced scroll handling and handle immediately.
    this._didScrollStop.reset();
    this._didScrollStopSync();
  }

  _shouldHandleTouchX = (/*number*/ delta) /*boolean*/ =>
    this.props.touchScrollEnabled && this._shouldHandleWheelX(delta);

  _shouldHandleTouchY = (/*number*/ delta) /*boolean*/ =>
    this.props.touchScrollEnabled && this._shouldHandleWheelY(delta);

  _shouldHandleWheelX = (/*number*/ delta) /*boolean*/ => {
    const { maxScrollX, scrollFlags, scrollX } = this.props;
    const { overflowX } = scrollFlags;

    if (overflowX === 'hidden') {
      return false;
    }

    delta = Math.round(delta);
    if (delta === 0) {
      return false;
    }

    return (delta < 0 && scrollX > 0) || (delta >= 0 && scrollX < maxScrollX);
  };

  _shouldHandleWheelY = (/*number*/ delta) /*boolean*/ => {
    const { maxScrollY, scrollFlags, scrollY } = this.props;
    const { overflowY } = scrollFlags;

    if (overflowY === 'hidden' || delta === 0) {
      return false;
    }

    delta = Math.round(delta);
    if (delta === 0) {
      return false;
    }

    return (delta < 0 && scrollY > 0) || (delta >= 0 && scrollY < maxScrollY);
  };

  _onKeyDown(event) {
    const { scrollbarYHeight } = tableHeightsSelector(this.props);
    if (this.props.keyboardPageEnabled) {
      switch (event.key) {
        case 'PageDown':
          this._onScroll(0, scrollbarYHeight);
          event.preventDefault();
          break;

        case 'PageUp':
          this._onScroll(0, scrollbarYHeight * -1);
          event.preventDefault();
          break;

        default:
          break;
      }
    }
    if (this.props.keyboardScrollEnabled) {
      switch (event.key) {
        case 'ArrowDown':
          this._onScroll(0, ARROW_SCROLL_SPEED);
          event.preventDefault();
          break;

        case 'ArrowUp':
          this._onScroll(0, ARROW_SCROLL_SPEED * -1);
          event.preventDefault();
          break;

        case 'ArrowRight':
          this._onScroll(ARROW_SCROLL_SPEED, 0);
          event.preventDefault();
          break;

        case 'ArrowLeft':
          this._onScroll(ARROW_SCROLL_SPEED * -1, 0);
          event.preventDefault();
          break;

        default:
          break;
      }
    }
  }

  _reportContentHeight = () => {
    const { contentHeight } = tableHeightsSelector(this.props);
    const { onContentHeightChange } = this.props;

    if (contentHeight !== this._contentHeight && onContentHeightChange) {
      onContentHeightChange(contentHeight);
    }
    this._contentHeight = contentHeight;
  };

  shouldComponentUpdate(nextProps) {
    return !shallowEqual(this.props, nextProps);
  }

  componentDidMount() {
    this._divRef &&
      this._divRef.addEventListener('wheel', this._wheelHandler.onWheel, {
        passive: false,
      });
    if (this.props.touchScrollEnabled) {
      this._divRef &&
        this._divRef.addEventListener(
          'touchmove',
          this._touchHandler.onTouchMove,
          { passive: false }
        );
    }
    this._reportContentHeight();
    this._reportScrollBarsUpdates();
  }

  componentDidUpdate(/*object*/ prevProps) {
    this._didScroll(prevProps);
    this._reportContentHeight();
    this._reportScrollBarsUpdates();
  }

  /**
   * Method to report scrollbars updates
   * @private
   */
  _reportScrollBarsUpdates() {
    const {
      bodyOffsetTop,
      scrollbarXOffsetTop,
      visibleRowsHeight,
    } = tableHeightsSelector(this.props);
    const {
      tableSize: { width },
      scrollContentHeight,
      scrollY,
      scrollX,
    } = this.props;
    const newScrollState = {
      viewportHeight: visibleRowsHeight,
      contentHeight: scrollContentHeight,
      scrollbarYOffsetTop: bodyOffsetTop,
      scrollY,
      viewportWidth: width,
      contentWidth: width + this.props.maxScrollX,
      scrollbarXOffsetTop,
      scrollX,
      scrollTo: this._scrollTo,
      scrollToX: this._scrollToX,
      scrollToY: this._scrollToY,
    };
    if (!shallowEqual(this.previousScrollState, newScrollState)) {
      this.props.onScrollBarsUpdate(newScrollState);
      this.previousScrollState = newScrollState;
    }
  }

  render() /*object*/ {
    const {
      ariaGroupHeaderIndex,
      ariaHeaderIndex,
      ariaFooterIndex,
      ariaRowCount,
      ariaRowIndexOffset,
    } = ariaAttributesSelector(this.props);

    const {
      fixedColumnGroups,
      fixedColumns,
      fixedRightColumnGroups,
      fixedRightColumns,
      scrollableColumnGroups,
      scrollableColumns,
    } = columnTemplatesSelector(this.props);

    const {
      bodyHeight,
      bodyOffsetTop,
      componentHeight,
      footOffsetTop,
      scrollbarXOffsetTop,
      visibleRowsHeight,
    } = tableHeightsSelector(this.props);

    const {
      className,
      elementHeights,
      gridAttributesGetter,
      maxScrollX,
      maxScrollY,
      onColumnReorderEndCallback,
      onColumnResizeEndCallback,
      scrollContentHeight,
      scrollX,
      scrollY,
      scrolling,
      tableSize,
      touchScrollEnabled,
      scrollbarYWidth,
    } = this.props;

    const { ownerHeight, width } = tableSize;
    const {
      cellGroupWrapperHeight,
      footerHeight,
      groupHeaderHeight,
      headerHeight,
    } = elementHeights;
    const { scrollEnabledX, scrollEnabledY } = scrollbarsVisible(this.props);
<<<<<<< HEAD
=======
    const onColumnReorder = onColumnReorderEndCallback
      ? this._onColumnReorder
      : null;
>>>>>>> 1010d268
    const attributes = gridAttributesGetter && gridAttributesGetter();

    let groupHeader;
    if (groupHeaderHeight > 0) {
      groupHeader = (
        <FixedDataTableRow
          key="group_header"
          ariaRowIndex={ariaGroupHeaderIndex}
          isHeaderOrFooter={true}
          isScrolling={scrolling}
          className={joinClasses(
            cx('fixedDataTableLayout/header'),
            cx('public/fixedDataTable/header')
          )}
          width={width}
          height={groupHeaderHeight}
          cellGroupWrapperHeight={cellGroupWrapperHeight}
          index={0}
          zIndex={1}
          offsetTop={0}
          scrollLeft={scrollX}
          fixedColumns={fixedColumnGroups}
          fixedRightColumns={fixedRightColumnGroups}
          scrollableColumns={scrollableColumnGroups}
          visible={true}
          onColumnResizeEndCallback={onColumnResizeEndCallback}
          onColumnReorderEndCallback={onColumnReorderEndCallback}
          showScrollbarY={scrollEnabledY}
          scrollbarYWidth={scrollbarYWidth}
          isRTL={this.props.isRTL}
          isHeader={true}
          scrollToX={this._scrollToX}
        />
      );
    }

    let scrollbarY;
    if (scrollEnabledY) {
      scrollbarY = this.props.scrollbarY;
    }

    let scrollbarX;
    if (scrollEnabledX) {
      scrollbarX = this.props.scrollbarX;
    }

<<<<<<< HEAD
=======
    const dragKnob = (
      <ColumnResizerLine
        height={componentHeight}
        initialWidth={columnResizingData.width || 0}
        minWidth={columnResizingData.minWidth || 0}
        maxWidth={columnResizingData.maxWidth || Number.MAX_VALUE}
        visible={!!isColumnResizing}
        leftOffset={columnResizingData.left || 0}
        knobHeight={headerHeight}
        initialEvent={columnResizingData.initialEvent}
        onColumnResizeEnd={onColumnResizeEndCallback}
        columnKey={columnResizingData.key}
        touchEnabled={touchScrollEnabled}
        isRTL={this.props.isRTL}
      />
    );

>>>>>>> 1010d268
    let footer = null;
    if (footerHeight) {
      footer = (
        <FixedDataTableRow
          key="footer"
          ariaRowIndex={ariaFooterIndex}
          isHeaderOrFooter={true}
          isScrolling={scrolling}
          className={joinClasses(
            cx('fixedDataTableLayout/footer'),
            cx('public/fixedDataTable/footer')
          )}
          width={width}
          height={footerHeight}
          index={-1}
          zIndex={1}
          offsetTop={footOffsetTop}
          visible={true}
          fixedColumns={fixedColumns.footer}
          fixedRightColumns={fixedRightColumns.footer}
          scrollableColumns={scrollableColumns.footer}
          scrollLeft={scrollX}
          showScrollbarY={scrollEnabledY}
          scrollbarYWidth={scrollbarYWidth}
          isRTL={this.props.isRTL}
        />
      );
    }

    const rows = this._renderRows(
      bodyOffsetTop,
      fixedColumns.cell,
      fixedRightColumns.cell,
      scrollableColumns.cell,
      bodyHeight,
      ariaRowIndexOffset
    );

    const header = (
      <FixedDataTableRow
        key="header"
        ariaRowIndex={ariaHeaderIndex}
        isHeaderOrFooter={true}
        isScrolling={scrolling}
        className={joinClasses(
          cx('fixedDataTableLayout/header'),
          cx('public/fixedDataTable/header')
        )}
        width={width}
        height={headerHeight}
        cellGroupWrapperHeight={cellGroupWrapperHeight}
        index={-1}
        zIndex={1}
        offsetTop={groupHeaderHeight}
        scrollLeft={scrollX}
        visible={true}
        fixedColumns={fixedColumns.header}
        fixedRightColumns={fixedRightColumns.header}
        scrollableColumns={scrollableColumns.header}
        touchEnabled={touchScrollEnabled}
        onColumnResizeEndCallback={onColumnResizeEndCallback}
        onColumnReorderEndCallback={onColumnReorderEndCallback}
        showScrollbarY={scrollEnabledY}
        scrollbarYWidth={scrollbarYWidth}
        isRTL={this.props.isRTL}
<<<<<<< HEAD
        isHeader={true}
        scrollToX={this._scrollToX}
=======
>>>>>>> 1010d268
      />
    );

    let topShadow;
    if (scrollY) {
      topShadow = (
        <div
          className={joinClasses(
            cx('fixedDataTableLayout/topShadow'),
            cx('public/fixedDataTable/topShadow')
          )}
          style={{ top: bodyOffsetTop }}
        />
      );
    }

    // ownerScrollAvailable is true if the rows rendered will overflow the owner element
    // so we show a shadow in that case even if the FDT component can't scroll anymore
    const ownerScrollAvailable =
      ownerHeight &&
      ownerHeight < componentHeight &&
      scrollContentHeight > visibleRowsHeight;
    let bottomShadow;
    if (ownerScrollAvailable || scrollY < maxScrollY) {
      bottomShadow = (
        <div
          className={joinClasses(
            cx('fixedDataTableLayout/bottomShadow'),
            cx('public/fixedDataTable/bottomShadow')
          )}
          style={{ top: footOffsetTop }}
        />
      );
    }
    var tabIndex = null;
    if (this.props.keyboardPageEnabled || this.props.keyboardScrollEnabled) {
      tabIndex = 0;
    }

    let tableClassName = className;
    if (this.props.isRTL) {
      tableClassName = joinClasses(tableClassName, 'fixedDataTable_isRTL');
    }

    return (
      <div
        className={joinClasses(
          tableClassName,
          cx('fixedDataTableLayout/main'),
          cx('public/fixedDataTable/main')
        )}
        role="grid"
        aria-rowcount={ariaRowCount}
        {...attributes}
        tabIndex={tabIndex}
        onKeyDown={this._onKeyDown}
        onTouchStart={
          touchScrollEnabled ? this._touchHandler.onTouchStart : null
        }
        onTouchEnd={touchScrollEnabled ? this._touchHandler.onTouchEnd : null}
        onTouchCancel={
          touchScrollEnabled ? this._touchHandler.onTouchCancel : null
        }
        ref={this._onRef}
        style={{
          height: componentHeight,
          width,
        }}
      >
        <div
          className={cx('fixedDataTableLayout/rowsContainer')}
          style={{
            height: scrollbarXOffsetTop,
            width,
          }}
        >
<<<<<<< HEAD
=======
          {dragKnob}
>>>>>>> 1010d268
          {groupHeader}
          {header}
          {rows}
          {footer}
          {topShadow}
          {bottomShadow}
        </div>
        {scrollbarY}
        {scrollbarX}
      </div>
    );
  }

  _renderRows = (
    /*number*/ offsetTop,
    fixedCellTemplates,
    fixedRightCellTemplates,
    scrollableCellTemplates,
    bodyHeight,
    /*number*/ ariaRowIndexOffset
  ) /*object*/ => {
    const { scrollEnabledY } = scrollbarsVisible(this.props);
    const props = this.props;
    return (
      <FixedDataTableBufferedRows
        ariaRowIndexOffset={ariaRowIndexOffset}
        isScrolling={props.scrolling}
        fixedColumns={fixedCellTemplates}
        fixedRightColumns={fixedRightCellTemplates}
        firstViewportRowIndex={props.firstRowIndex}
        endViewportRowIndex={props.endRowIndex}
        height={bodyHeight}
        offsetTop={offsetTop}
        onRowClick={props.onRowClick}
        onRowContextMenu={props.onRowContextMenu}
        onRowDoubleClick={props.onRowDoubleClick}
        onRowMouseUp={props.onRowMouseUp}
        onRowMouseDown={props.onRowMouseDown}
        onRowMouseEnter={props.onRowMouseEnter}
        onRowMouseLeave={props.onRowMouseLeave}
        onRowTouchStart={
          props.touchScrollEnabled ? props.onRowTouchStart : null
        }
        onRowTouchEnd={props.touchScrollEnabled ? props.onRowTouchEnd : null}
        onRowTouchMove={props.touchScrollEnabled ? props.onRowTouchMove : null}
        rowClassNameGetter={props.rowClassNameGetter}
        rowExpanded={props.rowExpanded}
        rowKeyGetter={props.rowKeyGetter}
        rowSettings={props.rowSettings}
        scrollLeft={props.scrollX}
        scrollTop={props.scrollY}
        scrollableColumns={scrollableCellTemplates}
        showLastRowBorder={true}
        width={props.tableSize.width}
        rowsToRender={props.rows}
        rowOffsets={props.rowOffsets}
        showScrollbarY={scrollEnabledY}
        scrollbarYWidth={props.scrollbarYWidth}
        isRTL={props.isRTL}
      />
    );
  };

  _onRef = (div) => {
    this._divRef = div;
    if (this.props.stopReactWheelPropagation) {
      this._wheelHandler.setRoot(div);
    }
  };
<<<<<<< HEAD
=======

  /**
   * This is called when a cell that is in the header of a column has its
   * resizer knob clicked on. It displays the resizer and puts in the correct
   * location on the table.
   */
  _onColumnResize = (
    /*number*/ combinedWidth,
    /*number*/ leftOffset,
    /*number*/ cellWidth,
    /*?number*/ cellMinWidth,
    /*?number*/ cellMaxWidth,
    /*number|string*/ columnKey,
    /*object*/ event
  ) => {
    const coordinates = FixedDataTableEventHelper.getCoordinatesFromEvent(
      event
    );
    const clientX = coordinates.x;
    const clientY = coordinates.y;
    this.props.columnActions.resizeColumn({
      cellMinWidth,
      cellMaxWidth,
      cellWidth,
      columnKey,
      combinedWidth,
      clientX,
      clientY,
      leftOffset,
    });
  };

  _onColumnReorder = (
    /*string*/ columnKey,
    /*number*/ width,
    /*number*/ left,
    /*object*/ event
  ) => {
    this.props.columnActions.startColumnReorder({
      scrollStart: this.props.scrollX,
      columnKey,
      width,
      left,
    });
  };

  _onColumnReorderMove = (/*number*/ deltaX) => {
    this.props.columnActions.moveColumnReorder(deltaX);
  };

  _onColumnReorderEnd = (/*object*/ props, /*object*/ event) => {
    const {
      columnActions,
      columnReorderingData: {
        cancelReorder,
        columnAfter,
        columnBefore,
        columnKey,
        scrollStart,
      },
      onColumnReorderEndCallback,
      onHorizontalScroll,
      scrollX,
    } = this.props;

    columnActions.stopColumnReorder();
    if (cancelReorder) {
      return;
    }

    onColumnReorderEndCallback({
      columnAfter,
      columnBefore,
      reorderColumn: columnKey,
    });

    if (scrollStart !== scrollX && onHorizontalScroll) {
      onHorizontalScroll(scrollX);
    }
  };
>>>>>>> 1010d268

  _onScroll = (/*number*/ deltaX, /*number*/ deltaY) => {
    const {
      maxScrollX,
      maxScrollY,
      onHorizontalScroll,
      onVerticalScroll,
      scrollActions,
      scrollFlags,
      scrollX,
      scrollY,
      scrolling,
    } = this.props;
    const { overflowX, overflowY } = scrollFlags;

    let x = scrollX;
    let y = scrollY;
    if (Math.abs(deltaY) > Math.abs(deltaX) && overflowY !== 'hidden') {
      y += deltaY;
      y = y < 0 ? 0 : y;
      y = y > maxScrollY ? maxScrollY : y;

      //NOTE (jordan) This is a hacky workaround to prevent FDT from setting its internal state
      if (onVerticalScroll ? onVerticalScroll(y) : true) {
        scrollActions.scrollToY(y);
      }
    } else if (deltaX && overflowX !== 'hidden') {
      x += deltaX;
      x = x < 0 ? 0 : x;
      x = x > maxScrollX ? maxScrollX : x;

      // This is a workaround to prevent content blurring. This happens when translate3d
      // is applied with non-rounded values to elements having text.
      var roundedX = Math.round(x);

      //NOTE (asif) This is a hacky workaround to prevent FDT from setting its internal state
      if (onHorizontalScroll ? onHorizontalScroll(roundedX) : true) {
        scrollActions.scrollToX(roundedX);
      }
    }
  };

  _scrollTo = (/*number*/ scrollX, /*number*/ scrollY) => {
    this._scrollToX(scrollX);
    this._scrollToY(scrollY);
  };

  _scrollToX = (/*number*/ scrollPos) => {
    const {
      onHorizontalScroll,
      scrollActions,
      scrollX,
      scrolling,
    } = this.props;

    if (scrollPos === scrollX) {
      return;
    }

    // This is a workaround to prevent content blurring. This happens when translate3d
    // is applied with non-rounded values to elements having text.
    var roundedScrollPos = Math.round(scrollPos);

    if (onHorizontalScroll ? onHorizontalScroll(roundedScrollPos) : true) {
      scrollActions.scrollToX(roundedScrollPos);
    }
  };

  _scrollToY = (/*number*/ scrollPos) => {
    const { onVerticalScroll, scrollActions, scrollY } = this.props;

    if (scrollPos === scrollY) {
      return;
    }

    if (onVerticalScroll ? onVerticalScroll(scrollPos) : true) {
      scrollActions.scrollToY(scrollPos);
    }
  };

  /**
   * Calls the user specified scroll callbacks -- onScrollStart, onScrollEnd, onHorizontalScroll, and onVerticalScroll.
   */
  _didScroll = (/* !object */ prevProps) => {
    const {
      onScrollStart,
      scrollX,
      scrollY,
      onHorizontalScroll,
      onVerticalScroll,
      tableSize: { ownerHeight },
      scrolling,
    } = this.props;

    const {
      endRowIndex: oldEndRowIndex,
      firstRowIndex: oldFirstRowIndex,
      scrollX: oldScrollX,
      scrollY: oldScrollY,
      tableSize: { ownerHeight: oldOwnerHeight },
      scrolling: oldScrolling,
    } = prevProps;

    // check if scroll values have changed - we have an extra check on NaN because (NaN !== NaN)
    const ownerHeightChanged =
      ownerHeight !== oldOwnerHeight &&
      !(isNaN(ownerHeight) && isNaN(oldOwnerHeight));
    const scrollXChanged = scrollX !== oldScrollX;
    const scrollYChanged = scrollY !== oldScrollY;

    // if none of the above changed, then a scroll didn't happen at all
    if (!ownerHeightChanged && !scrollXChanged && !scrollYChanged) {
      return;
    }

    // only call onScrollStart if scrolling wasn't on previously
<<<<<<< HEAD
    if (!this.props.scrolling && onScrollStart) {
=======
    if (!oldScrolling && scrolling && onScrollStart) {
>>>>>>> 1010d268
      onScrollStart(oldScrollX, oldScrollY, oldFirstRowIndex, oldEndRowIndex);
    }

    if (scrollXChanged && onHorizontalScroll) {
      onHorizontalScroll(scrollX);
    }

    if (scrollYChanged && onVerticalScroll) {
      onVerticalScroll(scrollY);
    }

    // debounced version of didScrollStop as we don't immediately stop scrolling
    this._didScrollStop();
  };

  // We need two versions of this function, one to finish up synchronously (for
  // example, in componentWillUnmount), and a debounced version for normal
  // scroll handling.
  _didScrollStopSync = () => {
    const {
      endRowIndex,
      firstRowIndex,
      onScrollEnd,
      scrollActions,
      scrollX,
      scrollY,
      scrolling,
    } = this.props;

    if (!scrolling) {
      return;
    }

    scrollActions.stopScroll();

    if (onScrollEnd) {
      onScrollEnd(scrollX, scrollY, firstRowIndex, endRowIndex);
    }
  };
}

export default FixedDataTable;<|MERGE_RESOLUTION|>--- conflicted
+++ resolved
@@ -477,8 +477,6 @@
      * Callback that returns an object of html attributes to add to the grid element
      */
     gridAttributesGetter: PropTypes.func,
-<<<<<<< HEAD
-=======
 
     // TODO (pradeep) Remove propType of rowAttributesGetter without losing documentation (moved to rowSettings)
     /**
@@ -489,7 +487,6 @@
      * ```
      */
     rowAttributesGetter: PropTypes.func,
->>>>>>> 1010d268
   };
 
   static defaultProps = /*object*/ {
@@ -758,12 +755,6 @@
       headerHeight,
     } = elementHeights;
     const { scrollEnabledX, scrollEnabledY } = scrollbarsVisible(this.props);
-<<<<<<< HEAD
-=======
-    const onColumnReorder = onColumnReorderEndCallback
-      ? this._onColumnReorder
-      : null;
->>>>>>> 1010d268
     const attributes = gridAttributesGetter && gridAttributesGetter();
 
     let groupHeader;
@@ -810,26 +801,6 @@
       scrollbarX = this.props.scrollbarX;
     }
 
-<<<<<<< HEAD
-=======
-    const dragKnob = (
-      <ColumnResizerLine
-        height={componentHeight}
-        initialWidth={columnResizingData.width || 0}
-        minWidth={columnResizingData.minWidth || 0}
-        maxWidth={columnResizingData.maxWidth || Number.MAX_VALUE}
-        visible={!!isColumnResizing}
-        leftOffset={columnResizingData.left || 0}
-        knobHeight={headerHeight}
-        initialEvent={columnResizingData.initialEvent}
-        onColumnResizeEnd={onColumnResizeEndCallback}
-        columnKey={columnResizingData.key}
-        touchEnabled={touchScrollEnabled}
-        isRTL={this.props.isRTL}
-      />
-    );
-
->>>>>>> 1010d268
     let footer = null;
     if (footerHeight) {
       footer = (
@@ -895,11 +866,8 @@
         showScrollbarY={scrollEnabledY}
         scrollbarYWidth={scrollbarYWidth}
         isRTL={this.props.isRTL}
-<<<<<<< HEAD
         isHeader={true}
         scrollToX={this._scrollToX}
-=======
->>>>>>> 1010d268
       />
     );
 
@@ -976,10 +944,6 @@
             width,
           }}
         >
-<<<<<<< HEAD
-=======
-          {dragKnob}
->>>>>>> 1010d268
           {groupHeader}
           {header}
           {rows}
@@ -1049,89 +1013,6 @@
       this._wheelHandler.setRoot(div);
     }
   };
-<<<<<<< HEAD
-=======
-
-  /**
-   * This is called when a cell that is in the header of a column has its
-   * resizer knob clicked on. It displays the resizer and puts in the correct
-   * location on the table.
-   */
-  _onColumnResize = (
-    /*number*/ combinedWidth,
-    /*number*/ leftOffset,
-    /*number*/ cellWidth,
-    /*?number*/ cellMinWidth,
-    /*?number*/ cellMaxWidth,
-    /*number|string*/ columnKey,
-    /*object*/ event
-  ) => {
-    const coordinates = FixedDataTableEventHelper.getCoordinatesFromEvent(
-      event
-    );
-    const clientX = coordinates.x;
-    const clientY = coordinates.y;
-    this.props.columnActions.resizeColumn({
-      cellMinWidth,
-      cellMaxWidth,
-      cellWidth,
-      columnKey,
-      combinedWidth,
-      clientX,
-      clientY,
-      leftOffset,
-    });
-  };
-
-  _onColumnReorder = (
-    /*string*/ columnKey,
-    /*number*/ width,
-    /*number*/ left,
-    /*object*/ event
-  ) => {
-    this.props.columnActions.startColumnReorder({
-      scrollStart: this.props.scrollX,
-      columnKey,
-      width,
-      left,
-    });
-  };
-
-  _onColumnReorderMove = (/*number*/ deltaX) => {
-    this.props.columnActions.moveColumnReorder(deltaX);
-  };
-
-  _onColumnReorderEnd = (/*object*/ props, /*object*/ event) => {
-    const {
-      columnActions,
-      columnReorderingData: {
-        cancelReorder,
-        columnAfter,
-        columnBefore,
-        columnKey,
-        scrollStart,
-      },
-      onColumnReorderEndCallback,
-      onHorizontalScroll,
-      scrollX,
-    } = this.props;
-
-    columnActions.stopColumnReorder();
-    if (cancelReorder) {
-      return;
-    }
-
-    onColumnReorderEndCallback({
-      columnAfter,
-      columnBefore,
-      reorderColumn: columnKey,
-    });
-
-    if (scrollStart !== scrollX && onHorizontalScroll) {
-      onHorizontalScroll(scrollX);
-    }
-  };
->>>>>>> 1010d268
 
   _onScroll = (/*number*/ deltaX, /*number*/ deltaY) => {
     const {
@@ -1248,11 +1129,7 @@
     }
 
     // only call onScrollStart if scrolling wasn't on previously
-<<<<<<< HEAD
-    if (!this.props.scrolling && onScrollStart) {
-=======
     if (!oldScrolling && scrolling && onScrollStart) {
->>>>>>> 1010d268
       onScrollStart(oldScrollX, oldScrollY, oldFirstRowIndex, oldEndRowIndex);
     }
 
