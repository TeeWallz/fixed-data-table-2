--- conflicted
+++ resolved
@@ -59,13 +59,9 @@
     width: PropTypes.number.isRequired,
 
     zIndex: PropTypes.number.isRequired,
-<<<<<<< HEAD
-  }
-=======
-
-    touchEnabled: PropTypes.bool
-  },
->>>>>>> eab82464
+
+    touchEnabled: PropTypes.bool,
+  }
 
   componentWillMount() {
     this._initialRender = true;
