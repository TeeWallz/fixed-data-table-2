/**
 * Copyright Schrodinger, LLC
 */

'use strict';

import FakeObjectDataListStore from './helpers/FakeObjectDataListStore';
import { TextCell } from './helpers/cells';
import { Table, Column, Plugins } from 'fixed-data-table-2';
import React from 'react';

class ResizeExample extends React.Component {
  constructor(props) {
    super(props);

    this.state = {
      dataList: new FakeObjectDataListStore(1000000),
      columnWidths: {
        firstName: 240,
        lastName: 150,
        sentence: 140,
        companyName: 60,
      },
    };
<<<<<<< HEAD
  }

  _onColumnResizeEndCallback = (newColumnWidth, columnKey) => {
=======

    this._onColumnResizeEndCallback = this._onColumnResizeEndCallback.bind(
      this
    );
  }

  _onColumnResizeEndCallback(newColumnWidth, columnKey) {
>>>>>>> 1010d268
    this.setState(({ columnWidths }) => ({
      columnWidths: {
        ...columnWidths,
        [columnKey]: newColumnWidth,
      },
    }));
  };

  render() {
    var { dataList, columnWidths } = this.state;
    return (
      <Table
        rowHeight={30}
        headerHeight={50}
        rowsCount={dataList.getSize()}
        touchScrollEnabled={true}
        width={1000}
        height={500}
        {...this.props}
      >
        <Column
          columnKey="firstName"
          header={
            <Plugins.ResizeCell
              onColumnResizeEnd={this._onColumnResizeEndCallback}
            >
              First Name{' '}
            </Plugins.ResizeCell>
          }
          cell={<TextCell data={dataList} />}
          fixed={true}
          width={columnWidths.firstName}
        />
        <Column
          columnKey="lastName"
          header={
            <Plugins.ResizeCell
              minWidth={70}
              maxWidth={170}
              onColumnResizeEnd={this._onColumnResizeEndCallback}
            >
              Last Name (min/max constrained)
            </Plugins.ResizeCell>
          }
          cell={<TextCell data={dataList} />}
          width={columnWidths.lastName}
        />
        <Column
          columnKey="companyName"
          header={
            <Plugins.ResizeCell
              onColumnResizeEnd={this._onColumnResizeEndCallback}
            >
              Company{' '}
            </Plugins.ResizeCell>
          }
          cell={<TextCell data={dataList} />}
          width={columnWidths.companyName}
        />
        <Column
          columnKey="sentence"
          header={
            <Plugins.ResizeCell
              onColumnResizeEnd={this._onColumnResizeEndCallback}
            >
              Sentence{' '}
            </Plugins.ResizeCell>
          }
          cell={<TextCell data={dataList} />}
          width={columnWidths.sentence}
        />
      </Table>
    );
  }
}

export default ResizeExample;<|MERGE_RESOLUTION|>--- conflicted
+++ resolved
@@ -22,19 +22,9 @@
         companyName: 60,
       },
     };
-<<<<<<< HEAD
   }
 
   _onColumnResizeEndCallback = (newColumnWidth, columnKey) => {
-=======
-
-    this._onColumnResizeEndCallback = this._onColumnResizeEndCallback.bind(
-      this
-    );
-  }
-
-  _onColumnResizeEndCallback(newColumnWidth, columnKey) {
->>>>>>> 1010d268
     this.setState(({ columnWidths }) => ({
       columnWidths: {
         ...columnWidths,
